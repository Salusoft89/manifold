// Copyright 2021 Emmett Lalish
//
// Licensed under the Apache License, Version 2.0 (the "License");
// you may not use this file except in compliance with the License.
// You may obtain a copy of the License at
//
//      http://www.apache.org/licenses/LICENSE-2.0
//
// Unless required by applicable law or agreed to in writing, software
// distributed under the License is distributed on an "AS IS" BASIS,
// WITHOUT WARRANTIES OR CONDITIONS OF ANY KIND, either express or implied.
// See the License for the specific language governing permissions and
// limitations under the License.

#include <thrust/adjacent_difference.h>
#include <thrust/count.h>
#include <thrust/execution_policy.h>
#include <thrust/gather.h>
#include <thrust/logical.h>
#include <thrust/sequence.h>
#include <thrust/sort.h>
#include <thrust/transform_reduce.h>

#include <algorithm>
#include <map>

#include "connected_components.cuh"
#include "manifold_impl.cuh"
#include "polygon.h"

namespace {
using namespace manifold;

constexpr uint32_t kNoCode = 0xFFFFFFFFu;

__host__ __device__ glm::vec3 SafeNormalize(glm::vec3 v) {
  v = glm::normalize(v);
  return isfinite(v.x) ? v : glm::vec3(0);
}

__host__ __device__ glm::vec3 OrthogonalTo(glm::vec3 in, glm::vec3 ref) {
  in -= glm::dot(in, ref) * ref;
  return in;
}

__host__ __device__ int NextHalfedge(int current) {
  ++current;
  if (current % 3 == 0) current -= 3;
  return current;
}

__host__ __device__ glm::ivec3 TriOf(int edge) {
  glm::ivec3 triEdge;
  triEdge[0] = edge;
  triEdge[1] = nextHalfedge(triEdge[0]);
  triEdge[2] = nextHalfedge(triEdge[1]);
  return triEdge;
}

/**
 * The total number of verts if a triangle is subdivided naturally such that
 * each edge has edgeVerts verts along it (edgeVerts >= -1).
 */
__host__ __device__ int VertsPerTri(int edgeVerts) {
  return (edgeVerts * edgeVerts + edgeVerts) / 2;
}

__host__ __device__ void AtomicAddVec3(glm::vec3& target,
                                       const glm::vec3& add) {
  for (int i : {0, 1, 2}) {
#ifdef __CUDA_ARCH__
    atomicAdd(&target[i], add[i]);
#else
#pragma omp atomic
    target[i] += add[i];
#endif
  }
}

/**
 * By using the closest axis-aligned projection to the normal instead of a
 * projection along the normal, we avoid introducing any rounding error.
 */
__host__ __device__ glm::mat3x2 GetAxisAlignedProjection(glm::vec3 normal) {
  glm::vec3 absNormal = glm::abs(normal);
  float xyzMax;
  glm::mat2x3 projection;
  if (absNormal.z > absNormal.x && absNormal.z > absNormal.y) {
    projection = glm::mat2x3(1.0f, 0.0f, 0.0f,  //
                             0.0f, 1.0f, 0.0f);
    xyzMax = normal.z;
  } else if (absNormal.y > absNormal.x) {
    projection = glm::mat2x3(0.0f, 0.0f, 1.0f,  //
                             1.0f, 0.0f, 0.0f);
    xyzMax = normal.y;
  } else {
    projection = glm::mat2x3(0.0f, 1.0f, 0.0f,  //
                             0.0f, 0.0f, 1.0f);
    xyzMax = normal.x;
  }
  if (xyzMax < 0) projection[0] *= -1.0f;
  return glm::transpose(projection);
}

struct Barycentric {
  int tri;
  glm::vec3 uvw;
};

struct Normalize {
  __host__ __device__ void operator()(glm::vec3& v) {
    v = glm::normalize(v);
    if (isnan(v.x)) v = glm::vec3(0.0);
  }
};

/**
 * This is a temporary edge strcture which only stores edges forward and
 * references the halfedge it was created from.
 */
struct TmpEdge {
  int first, second, halfedgeIdx;

  __host__ __device__ TmpEdge() {}
  __host__ __device__ TmpEdge(int start, int end, int idx) {
    first = glm::min(start, end);
    second = glm::max(start, end);
    halfedgeIdx = idx;
  }

  __host__ __device__ bool operator<(const TmpEdge& other) const {
    return first == other.first ? second < other.second : first < other.first;
  }
};

struct Halfedge2Tmp {
  __host__ __device__ void operator()(
      thrust::tuple<TmpEdge&, const Halfedge&, int> inout) {
    const Halfedge& halfedge = thrust::get<1>(inout);
    int idx = thrust::get<2>(inout);
    if (!halfedge.IsForward()) idx = -1;

    thrust::get<0>(inout) = TmpEdge(halfedge.startVert, halfedge.endVert, idx);
  }
};

struct TmpInvalid {
  __host__ __device__ bool operator()(const TmpEdge& edge) {
    return edge.halfedgeIdx < 0;
  }
};

VecDH<TmpEdge> CreateTmpEdges(const VecDH<Halfedge>& halfedge) {
  VecDH<TmpEdge> edges(halfedge.size());
  thrust::for_each_n(zip(edges.beginD(), halfedge.beginD(), countAt(0)),
                     edges.size(), Halfedge2Tmp());
  int numEdge = thrust::remove_if(edges.beginD(), edges.endD(), TmpInvalid()) -
                edges.beginD();
  ALWAYS_ASSERT(numEdge == halfedge.size() / 2, topologyErr, "Not oriented!");
  edges.resize(numEdge);
  return edges;
}

struct ReindexEdge {
  const TmpEdge* edges;

  __host__ __device__ void operator()(int& edge) {
    edge = edges[edge].halfedgeIdx;
  }
};

struct ReindexHalfedge {
  int* half2Edge;

  __host__ __device__ void operator()(thrust::tuple<int, TmpEdge> in) {
    const int edge = thrust::get<0>(in);
    const int halfedge = thrust::get<1>(in).halfedgeIdx;

    half2Edge[halfedge] = edge;
  }
};

struct EdgeVerts {
  glm::vec3* vertPos;
  const int startIdx;
  const int n;

  __host__ __device__ void operator()(thrust::tuple<int, TmpEdge> in) {
    int edge = thrust::get<0>(in);
    TmpEdge edgeVerts = thrust::get<1>(in);

    float invTotal = 1.0f / n;
    for (int i = 1; i < n; ++i)
      vertPos[startIdx + (n - 1) * edge + i - 1] =
          (float(n - i) * vertPos[edgeVerts.first] +
           float(i) * vertPos[edgeVerts.second]) *
          invTotal;
  }
};

struct InteriorVerts {
  glm::vec3* vertPos;
  glm::vec3* uvw;
  BaryRef* triBary;
  const int startIdx;
  const int n;
  const Halfedge* halfedge;

  __host__ __device__ void operator()(int tri) {
    const float invTotal = 1.0f / n;
    int posTri = tri * n * n;
    int posBary = tri * VertsPerTri(n + 1);
    int pos = startIdx + tri * VertsPerTri(n - 2);
    for (int i = 0; i <= n; ++i)
      for (int j = 0; j <= n - i; ++j) {
        const int k = n - i - j;
        const float u = invTotal * j;
        const float v = invTotal * k;
        const float w = invTotal * i;
        const int first = posBary;
        uvw[posBary++] = {u, v, w};
        if (j == n - i) continue;

        // The three retained verts are denoted -1. uvw entries are added for
        // them out of laziness of indexing only.
        const int a = (k == n) ? -1 : first;
        const int b = (i == n - 1) ? -1 : first + n - i + 1;
        const int c = (j == n - 1) ? -1 : first + 1;
        triBary[posTri++] = {tri, {c, a, b}};
        if (j < n - 1 - i) {
          int d = b + 1;
          triBary[posTri++] = {tri, {b, d, c}};
        }

        if (i == 0 || j == 0 || k == 0) continue;

        vertPos[pos++] = u * vertPos[halfedge[3 * tri].startVert] +      //
                         v * vertPos[halfedge[3 * tri + 1].startVert] +  //
                         w * vertPos[halfedge[3 * tri + 2].startVert];
      }
  }
};

struct SplitTris {
  glm::ivec3* triVerts;
  const Halfedge* halfedge;
  const int* half2Edge;
  const int edgeIdx;
  const int triIdx;
  const int n;

  __host__ __device__ int EdgeVert(int i, int inHalfedge) const {
    bool forward = halfedge[inHalfedge].IsForward();
    int edge = forward ? half2Edge[inHalfedge]
                       : half2Edge[halfedge[inHalfedge].pairedHalfedge];
    return edgeIdx + (n - 1) * edge + (forward ? i - 1 : n - 1 - i);
  }

  __host__ __device__ int TriVert(int i, int j, int tri) const {
    --i;
    --j;
    int m = n - 2;
    int vertsPerTri = (m * m + m) / 2;
    int vertOffset = (i * (2 * m - i + 1)) / 2 + j;
    return triIdx + vertsPerTri * tri + vertOffset;
  }

  __host__ __device__ int Vert(int i, int j, int tri) const {
    bool edge0 = i == 0;
    bool edge1 = j == 0;
    bool edge2 = j == n - i;
    if (edge0) {
      if (edge1)
        return halfedge[3 * tri + 1].startVert;
      else if (edge2)
        return halfedge[3 * tri].startVert;
      else
        return EdgeVert(n - j, 3 * tri);
    } else if (edge1) {
      if (edge2)
        return halfedge[3 * tri + 2].startVert;
      else
        return EdgeVert(i, 3 * tri + 1);
    } else if (edge2)
      return EdgeVert(j, 3 * tri + 2);
    else
      return TriVert(i, j, tri);
  }

  __host__ __device__ void operator()(int tri) {
    int pos = n * n * tri;
    for (int i = 0; i < n; ++i) {
      for (int j = 0; j < n - i; ++j) {
        int a = Vert(i, j, tri);
        int b = Vert(i + 1, j, tri);
        int c = Vert(i, j + 1, tri);
        triVerts[pos++] = glm::ivec3(c, a, b);
        if (j < n - 1 - i) {
          int d = Vert(i + 1, j + 1, tri);
          triVerts[pos++] = glm::ivec3(b, d, c);
        }
      }
    }
  }
};

struct SmoothBezier {
  const glm::vec3* vertPos;
  const glm::vec3* triNormal;
  const glm::vec3* vertNormal;
  const Halfedge* halfedge;

  __host__ __device__ void operator()(
      thrust::tuple<glm::vec4&, Halfedge> inOut) {
    glm::vec4& tangent = thrust::get<0>(inOut);
    const Halfedge edge = thrust::get<1>(inOut);

    const glm::vec3 startV = vertPos[edge.startVert];
    const glm::vec3 edgeVec = vertPos[edge.endVert] - startV;
    const glm::vec3 edgeNormal =
        (triNormal[edge.face] + triNormal[halfedge[edge.pairedHalfedge].face]) /
        2.0f;
    glm::vec3 dir = glm::normalize(glm::cross(glm::cross(edgeNormal, edgeVec),
                                              vertNormal[edge.startVert]));

    const float weight = glm::abs(glm::dot(dir, glm::normalize(edgeVec)));
    // Quadratic weighted bezier for circular interpolation
    const glm::vec4 bz2 =
        weight *
        glm::vec4(startV + dir * glm::length(edgeVec) / (2 * weight), 1.0f);
    // Equivalent cubic weighted bezier
    const glm::vec4 bz3 = glm::mix(glm::vec4(startV, 1.0f), bz2, 2 / 3.0f);
    // Convert from homogeneous form to geometric form
    tangent = glm::vec4(glm::vec3(bz3) / bz3.w - startV, bz3.w);
  }
};

struct TriBary2Vert {
  Barycentric* vertBary;
  int* lock;
  const glm::vec3* uvw;
  const Halfedge* halfedge;

  __host__ __device__ void operator()(thrust::tuple<BaryRef, int> in) {
    const BaryRef baryRef = thrust::get<0>(in);
    const int tri = thrust::get<1>(in);

    for (int i : {0, 1, 2}) {
      int vert = halfedge[3 * tri + i].startVert;
      if (AtomicAdd(lock[vert], 1) != 0) continue;

      const int idx = baryRef.vertBary[i];
      glm::vec3 bary(0);
      if (idx < 0)
        bary[i] = 1;
      else
        bary = uvw[idx];
      vertBary[vert] = {baryRef.tri, bary};
    }
  }
};

struct InterpTri {
  const Halfedge* halfedge;
  const glm::vec4* halfedgeTangent;
  const glm::vec3* vertPos;

  __host__ __device__ glm::vec4 Homogeneous(glm::vec4 v) const {
    v.x *= v.w;
    v.y *= v.w;
    v.z *= v.w;
    return v;
  }

  __host__ __device__ glm::vec4 Homogeneous(glm::vec3 v) const {
    return glm::vec4(v, 1.0f);
  }

  __host__ __device__ glm::vec3 HNormalize(glm::vec4 v) const {
    return glm::vec3(v) / v.w;
  }

  __host__ __device__ glm::vec4 Bezier(glm::vec3 point,
                                       glm::vec4 tangent) const {
    return Homogeneous(glm::vec4(point, 0) + tangent);
  }

  __host__ __device__ glm::mat2x4 CubicBezier2Linear(glm::vec4 p0, glm::vec4 p1,
                                                     glm::vec4 p2, glm::vec4 p3,
                                                     float x) const {
    glm::mat2x4 out;
    glm::vec4 p12 = glm::mix(p1, p2, x);
    out[0] = glm::mix(glm::mix(p0, p1, x), p12, x);
    out[1] = glm::mix(p12, glm::mix(p2, p3, x), x);
    return out;
  }

  __host__ __device__ glm::vec3 BezierPoint(glm::mat2x4 points, float x) const {
    return HNormalize(glm::mix(points[0], points[1], x));
  }

  __host__ __device__ glm::vec3 BezierTangent(glm::mat2x4 points) const {
    return glm::normalize(HNormalize(points[1]) - HNormalize(points[0]));
  }

  __host__ __device__ void operator()(
      thrust::tuple<glm::vec3&, Barycentric> inOut) {
    glm::vec3& pos = thrust::get<0>(inOut);
    const int tri = thrust::get<1>(inOut).tri;
    const glm::vec3 uvw = thrust::get<1>(inOut).uvw;

    glm::vec4 posH(0);
    const glm::mat3 corners = {vertPos[halfedge[3 * tri].startVert],
                               vertPos[halfedge[3 * tri + 1].startVert],
                               vertPos[halfedge[3 * tri + 2].startVert]};

    for (const int i : {0, 1, 2}) {
      if (uvw[i] == 1) {
        pos = glm::vec3(corners[i]);
        return;
      }
    }

    const glm::mat3x4 tangentR = {halfedgeTangent[3 * tri],
                                  halfedgeTangent[3 * tri + 1],
                                  halfedgeTangent[3 * tri + 2]};
    const glm::mat3x4 tangentL = {
        halfedgeTangent[halfedge[3 * tri + 2].pairedHalfedge],
        halfedgeTangent[halfedge[3 * tri].pairedHalfedge],
        halfedgeTangent[halfedge[3 * tri + 1].pairedHalfedge]};

    for (const int i : {0, 1, 2}) {
      const int j = (i + 1) % 3;
      const int k = (i + 2) % 3;
      const float x = uvw[k] / (1 - uvw[i]);

      const glm::mat2x4 bez = CubicBezier2Linear(
          Homogeneous(corners[j]), Bezier(corners[j], tangentR[j]),
          Bezier(corners[k], tangentL[k]), Homogeneous(corners[k]), x);
      const glm::vec3 end = BezierPoint(bez, x);
      const glm::vec3 tangent = BezierTangent(bez);

      const glm::vec3 jBitangent = SafeNormalize(OrthogonalTo(
          glm::vec3(tangentL[j]), SafeNormalize(glm::vec3(tangentR[j]))));
      const glm::vec3 kBitangent = SafeNormalize(OrthogonalTo(
          glm::vec3(tangentR[k]), -SafeNormalize(glm::vec3(tangentL[k]))));
      const glm::vec3 normal = SafeNormalize(
          glm::cross(glm::mix(jBitangent, kBitangent, x), tangent));
      const glm::vec3 delta = OrthogonalTo(
          glm::mix(glm::vec3(tangentL[j]), glm::vec3(tangentR[k]), x), normal);
      const float deltaW = glm::mix(tangentL[j].w, tangentR[k].w, x);

      const glm::mat2x4 bez1 = CubicBezier2Linear(
          Homogeneous(end), Homogeneous(glm::vec4(end + delta, deltaW)),
          Bezier(corners[i], glm::mix(tangentR[i], tangentL[i], x)),
          Homogeneous(corners[i]), uvw[i]);
      const glm::vec3 p = BezierPoint(bez1, uvw[i]);
      float w = uvw[j] * uvw[j] * uvw[k] * uvw[k];
      posH += Homogeneous(glm::vec4(p, w));
    }
    pos = HNormalize(posH);
  }
};

struct FaceAreaVolume {
  const Halfedge* halfedges;
  const glm::vec3* vertPos;
  const float precision;

  __host__ __device__ thrust::pair<float, float> operator()(int face) {
    float perimeter = 0;
    glm::vec3 edge[3];
    for (int i : {0, 1, 2}) {
      const int j = (i + 1) % 3;
      edge[i] = vertPos[halfedges[3 * face + j].startVert] -
                vertPos[halfedges[3 * face + i].startVert];
      perimeter += glm::length(edge[i]);
    }
    glm::vec3 crossP = glm::cross(edge[0], edge[1]);

    float area = glm::length(crossP);
    float volume = glm::dot(crossP, vertPos[halfedges[3 * face].startVert]);

    return area > perimeter * precision
               ? thrust::make_pair(area / 2.0f, volume / 6.0f)
               : thrust::make_pair(0.0f, 0.0f);
  }
};

struct Extrema : public thrust::binary_function<Halfedge, Halfedge, Halfedge> {
  __host__ __device__ void MakeForward(Halfedge& a) {
    if (!a.IsForward()) {
      int tmp = a.startVert;
      a.startVert = a.endVert;
      a.endVert = tmp;
    }
  }

  __host__ __device__ int MaxOrMinus(int a, int b) {
    return glm::min(a, b) < 0 ? -1 : glm::max(a, b);
  }

  __host__ __device__ Halfedge operator()(Halfedge a, Halfedge b) {
    MakeForward(a);
    MakeForward(b);
    a.startVert = glm::min(a.startVert, b.startVert);
    a.endVert = glm::max(a.endVert, b.endVert);
    a.face = MaxOrMinus(a.face, b.face);
    a.pairedHalfedge = MaxOrMinus(a.pairedHalfedge, b.pairedHalfedge);
    return a;
  }
};

struct PosMin
    : public thrust::binary_function<glm::vec3, glm::vec3, glm::vec3> {
  __host__ __device__ glm::vec3 operator()(glm::vec3 a, glm::vec3 b) {
    if (isnan(a.x)) return b;
    if (isnan(b.x)) return a;
    return glm::min(a, b);
  }
};

struct PosMax
    : public thrust::binary_function<glm::vec3, glm::vec3, glm::vec3> {
  __host__ __device__ glm::vec3 operator()(glm::vec3 a, glm::vec3 b) {
    if (isnan(a.x)) return b;
    if (isnan(b.x)) return a;
    return glm::max(a, b);
  }
};

struct SumPair : public thrust::binary_function<thrust::pair<float, float>,
                                                thrust::pair<float, float>,
                                                thrust::pair<float, float>> {
  __host__ __device__ thrust::pair<float, float> operator()(
      thrust::pair<float, float> a, thrust::pair<float, float> b) {
    a.first += b.first;
    a.second += b.second;
    return a;
  }
};

struct CurvatureAngles {
  float* meanCurvature;
  float* gaussianCurvature;
  float* area;
  float* degree;
  const Halfedge* halfedge;
  const glm::vec3* vertPos;
  const glm::vec3* triNormal;

  __host__ __device__ void operator()(int tri) {
    glm::vec3 edge[3];
    glm::vec3 edgeLength;
    for (int i : {0, 1, 2}) {
      const int startVert = halfedge[3 * tri + i].startVert;
      const int endVert = halfedge[3 * tri + i].endVert;
      edge[i] = vertPos[endVert] - vertPos[startVert];
      edgeLength[i] = glm::length(edge[i]);
      edge[i] /= edgeLength[i];
      const int neighborTri = halfedge[3 * tri + i].pairedHalfedge / 3;
      const float dihedral =
          0.25 * edgeLength[i] *
          glm::asin(glm::dot(glm::cross(triNormal[tri], triNormal[neighborTri]),
                             edge[i]));
      AtomicAdd(meanCurvature[startVert], dihedral);
      AtomicAdd(meanCurvature[endVert], dihedral);
      AtomicAdd(degree[startVert], 1.0f);
    }

    glm::vec3 phi;
    phi[0] = glm::acos(-glm::dot(edge[2], edge[0]));
    phi[1] = glm::acos(-glm::dot(edge[0], edge[1]));
    phi[2] = glm::pi<float>() - phi[0] - phi[1];
    const float area3 = edgeLength[0] * edgeLength[1] *
                        glm::length(glm::cross(edge[0], edge[1])) / 6;

    for (int i : {0, 1, 2}) {
      const int vert = halfedge[3 * tri + i].startVert;
      AtomicAdd(gaussianCurvature[vert], -phi[i]);
      AtomicAdd(area[vert], area3);
    }
  }
};

struct NormalizeCurvature {
  __host__ __device__ void operator()(
      thrust::tuple<float&, float&, float, float> inOut) {
    float& meanCurvature = thrust::get<0>(inOut);
    float& gaussianCurvature = thrust::get<1>(inOut);
    float area = thrust::get<2>(inOut);
    float degree = thrust::get<3>(inOut);
    float factor = degree / (6 * area);
    meanCurvature *= factor;
    gaussianCurvature *= factor;
  }
};

struct Transform4x3 {
  const glm::mat4x3 transform;

  __host__ __device__ void operator()(glm::vec3& position) {
    position = transform * glm::vec4(position, 1.0f);
  }
};

struct TransformNormals {
  const glm::mat3 transform;

  __host__ __device__ void operator()(glm::vec3& normal) {
    normal = glm::normalize(transform * normal);
    if (isnan(normal.x)) normal = glm::vec3(0.0f);
  }
};

__host__ __device__ uint32_t SpreadBits3(uint32_t v) {
  v = 0xFF0000FFu & (v * 0x00010001u);
  v = 0x0F00F00Fu & (v * 0x00000101u);
  v = 0xC30C30C3u & (v * 0x00000011u);
  v = 0x49249249u & (v * 0x00000005u);
  return v;
}

__host__ __device__ uint32_t MortonCode(glm::vec3 position, Box bBox) {
  // Unreferenced vertices are marked NaN, and this will sort them to the end
  // (the Morton code only uses the first 30 of 32 bits).
  if (isnan(position.x)) return kNoCode;

  glm::vec3 xyz = (position - bBox.min) / (bBox.max - bBox.min);
  xyz = glm::min(glm::vec3(1023.0f), glm::max(glm::vec3(0.0f), 1024.0f * xyz));
  uint32_t x = SpreadBits3(static_cast<uint32_t>(xyz.x));
  uint32_t y = SpreadBits3(static_cast<uint32_t>(xyz.y));
  uint32_t z = SpreadBits3(static_cast<uint32_t>(xyz.z));
  return x * 4 + y * 2 + z;
}

struct Morton {
  const Box bBox;

  __host__ __device__ void operator()(
      thrust::tuple<uint32_t&, const glm::vec3&> inout) {
    glm::vec3 position = thrust::get<1>(inout);
    thrust::get<0>(inout) = MortonCode(position, bBox);
  }
};

struct FaceMortonBox {
  const Halfedge* halfedge;
  const glm::vec3* vertPos;
  const Box bBox;

  __host__ __device__ void operator()(
      thrust::tuple<uint32_t&, Box&, int> inout) {
    uint32_t& mortonCode = thrust::get<0>(inout);
    Box& faceBox = thrust::get<1>(inout);
    int face = thrust::get<2>(inout);

    // Removed tris are marked by all halfedges having pairedHalfedge = -1, and
    // this will sort them to the end (the Morton code only uses the first 30 of
    // 32 bits).
    if (halfedge[3 * face].pairedHalfedge < 0) {
      mortonCode = kNoCode;
      return;
    }

    glm::vec3 center(0.0f);

    for (const int i : {0, 1, 2}) {
      const glm::vec3 pos = vertPos[halfedge[3 * face + i].startVert];
      center += pos;
      faceBox.Union(pos);
    }
    center /= 3;

    mortonCode = MortonCode(center, bBox);
  }
};

struct Reindex {
  const int* indexInv;

  __host__ __device__ void operator()(Halfedge& edge) {
    if (edge.startVert < 0) return;
    edge.startVert = indexInv[edge.startVert];
    edge.endVert = indexInv[edge.endVert];
  }
};

template <typename T>
void Permute(VecDH<T>& inOut, const VecDH<int>& new2Old) {
  VecDH<T> tmp(inOut);
  inOut.resize(new2Old.size());
  thrust::gather(new2Old.beginD(), new2Old.endD(), tmp.beginD(),
                 inOut.beginD());
}

template void Permute<BaryRef>(VecDH<BaryRef>&, const VecDH<int>&);
template void Permute<glm::vec3>(VecDH<glm::vec3>&, const VecDH<int>&);

struct ReindexFace {
  Halfedge* halfedge;
  glm::vec4* halfedgeTangent;
  const Halfedge* oldHalfedge;
  const glm::vec4* oldHalfedgeTangent;
  const int* faceNew2Old;
  const int* faceOld2New;

  __host__ __device__ void operator()(int newFace) {
    const int oldFace = faceNew2Old[newFace];
    for (const int i : {0, 1, 2}) {
      const int oldEdge = 3 * oldFace + i;
      Halfedge edge = oldHalfedge[oldEdge];
      edge.face = newFace;
      const int pairedFace = edge.pairedHalfedge / 3;
      const int offset = edge.pairedHalfedge - 3 * pairedFace;
      edge.pairedHalfedge = 3 * faceOld2New[pairedFace] + offset;
      const int newEdge = 3 * newFace + i;
      halfedge[newEdge] = edge;
      if (oldHalfedgeTangent != nullptr) {
        halfedgeTangent[newEdge] = oldHalfedgeTangent[oldEdge];
      }
    }
  }
};

struct AssignNormals {
  glm::vec3* vertNormal;
  const glm::vec3* vertPos;
  const Halfedge* halfedges;
  const float precision;
  const bool calculateTriNormal;

  __host__ __device__ void operator()(thrust::tuple<glm::vec3&, int> in) {
    glm::vec3& triNormal = thrust::get<0>(in);
    const int face = thrust::get<1>(in);

    glm::ivec3 triVerts;
    for (int i : {0, 1, 2}) triVerts[i] = halfedges[3 * face + i].startVert;

    glm::vec3 edge[3];
    glm::vec3 edgeLength;
    float perimeter = 0;
    for (int i : {0, 1, 2}) {
      const int j = (i + 1) % 3;
      edge[i] = vertPos[triVerts[j]] - vertPos[triVerts[i]];
      edgeLength[i] = glm::length(edge[i]);
      perimeter += edgeLength[i];
    }
<<<<<<< HEAD
    glm::vec3 crossP = glm::cross(edge[0], edge[1]);

    const bool isDegenerate = glm::length(crossP) <= perimeter * precision;

    if (calculateTriNormal ||
        (triNormal.x == 0 && triNormal.y == 0 && triNormal.z == 0)) {
      // if (!calculateTriNormal && triNormal.x == 0 && triNormal.y == 0 &&
      //     triNormal.z == 0)
      //   printf("Tri %d gets a new normal\n", face);
      triNormal = isDegenerate ? glm::vec3(0)
                               : glm::normalize(glm::cross(edge[0], edge[1]));
=======

    if (calculateTriNormal) {
      triNormal = glm::normalize(glm::cross(edge[0], edge[1]));
      if (isnan(triNormal.x)) triNormal = glm::vec3(0, 0, 1);
>>>>>>> f671a5fe
    }

    // corner angles
    glm::vec3 phi;
    for (int i : {0, 1, 2}) edge[i] /= edgeLength[i];
    phi[0] = glm::acos(-glm::dot(edge[2], edge[0]));
    phi[1] = glm::acos(-glm::dot(edge[0], edge[1]));
    phi[2] = glm::pi<float>() - phi[0] - phi[1];

    // assign weighted sum
    for (int i : {0, 1, 2}) {
      AtomicAddVec3(vertNormal[triVerts[i]], phi[i] * triNormal);
    }
  }
};

struct Tri2Halfedges {
  Halfedge* halfedges;
  TmpEdge* edges;

  __host__ __device__ void operator()(
      thrust::tuple<int, const glm::ivec3&> in) {
    const int tri = thrust::get<0>(in);
    const glm::ivec3& triVerts = thrust::get<1>(in);
    for (const int i : {0, 1, 2}) {
      const int j = (i + 1) % 3;
      const int edge = 3 * tri + i;
      halfedges[edge] = {triVerts[i], triVerts[j], -1, tri};
      edges[edge] = TmpEdge(triVerts[i], triVerts[j], edge);
    }
  }
};

struct LinkHalfedges {
  Halfedge* halfedges;
  const TmpEdge* edges;

  __host__ __device__ void operator()(int k) {
    const int i = 2 * k;
    const int j = i + 1;
    const int pair0 = edges[i].halfedgeIdx;
    const int pair1 = edges[j].halfedgeIdx;
    if (halfedges[pair0].startVert != halfedges[pair1].endVert ||
        halfedges[pair0].endVert != halfedges[pair1].startVert ||
        halfedges[pair0].face == halfedges[pair1].face)
      printf("Not manifold!\n");
    halfedges[pair0].pairedHalfedge = pair1;
    halfedges[pair1].pairedHalfedge = pair0;
  }
};

struct SwapHalfedges {
  Halfedge* halfedges;
  const TmpEdge* edges;

  __host__ void operator()(int k) {
    const int i = 2 * k;
    const int j = i - 2;
    const TmpEdge thisEdge = edges[i];
    const TmpEdge lastEdge = edges[j];
    if (thisEdge.first == lastEdge.first &&
        thisEdge.second == lastEdge.second) {
      const int swap0idx = thisEdge.halfedgeIdx;
      Halfedge& swap0 = halfedges[swap0idx];
      const int swap1idx = swap0.pairedHalfedge;
      Halfedge& swap1 = halfedges[swap1idx];

      const int next0idx = swap0idx + ((swap0idx + 1) % 3 == 0 ? -2 : 1);
      const int next1idx = swap1idx + ((swap1idx + 1) % 3 == 0 ? -2 : 1);
      Halfedge& next0 = halfedges[next0idx];
      Halfedge& next1 = halfedges[next1idx];

      next0.startVert = swap0.endVert = next1.endVert;
      swap0.pairedHalfedge = next1.pairedHalfedge;
      halfedges[swap0.pairedHalfedge].pairedHalfedge = swap0idx;

      next1.startVert = swap1.endVert = next0.endVert;
      swap1.pairedHalfedge = next0.pairedHalfedge;
      halfedges[swap1.pairedHalfedge].pairedHalfedge = swap1idx;

      next0.pairedHalfedge = next1idx;
      next1.pairedHalfedge = next0idx;
    }
  }
};

<<<<<<< HEAD
struct ShortEdge {
  const Halfedge* halfedge;
  const glm::vec3* vertPos;
  const float precision;

  __host__ __device__ bool operator()(int edge) {
    if (halfedge[edge].pairedHalfedge < 0) return false;
    const glm::vec3 delta =
        vertPos[halfedge[edge].endVert] - vertPos[halfedge[edge].startVert];
    return glm::dot(delta, delta) < precision * precision;
=======
struct InitializeBaryRef {
  __host__ __device__ void operator()(thrust::tuple<BaryRef&, int> inOut) {
    BaryRef& baryRef = thrust::get<0>(inOut);
    int tri = thrust::get<1>(inOut);

    baryRef.tri = tri;
    baryRef.vertBary = {-1, -1, -1};
  }
};

struct MarkShortEdge {
  const glm::vec3* vertPos;
  const float precision;

  __host__ __device__ void operator()(Halfedge& edge) {
    const glm::vec3 delta = vertPos[edge.endVert] - vertPos[edge.startVert];
    if (glm::dot(delta, delta) < precision * precision) edge.face = -1;
>>>>>>> f671a5fe
  }
};

struct ColinearTri {
  const Halfedge* halfedge;
<<<<<<< HEAD
  const glm::vec3* vertPos;
  const glm::vec3* triNormal;
  const float precision;

  __host__ __device__ bool operator()(int tri) {
    const int edge = 3 * tri;
    if (halfedge[edge].pairedHalfedge < 0) return false;
=======
  const float precision;

  __host__ __device__ void operator()(Halfedge& edge) {
    if (edge.pairedHalfedge < 0) return;
    const glm::vec3 delta = vertPos[edge.endVert] - vertPos[edge.startVert];

    // If all triangles touching startVert are coplanar with the edge, then
    // startVert can be moved to endVert and merged without altering the
    // geometry.
    int start = edge.pairedHalfedge;
    int current = NextHalfedge(start);
    current = halfedge[current].pairedHalfedge;
    while (current != start) {
      current = NextHalfedge(current);
      if (glm::abs(glm::dot(delta, faceNormal[current / 3])) > precision)
        return;
      current = halfedge[current].pairedHalfedge;
    }
    edge.face = -1;
    *marked = true;
  }
};

struct CollapseEdge {
  bool& collapsed;
  VecH<Halfedge>& halfedge;
  VecH<glm::vec3>& vertPos;
  const VecH<glm::vec3>& triNormal;
  const bool shortEdge;

  __host__ glm::ivec3 TriOf(int edge) const {
    glm::ivec3 triEdge;
    triEdge[0] = edge;
    triEdge[1] = edge + ((edge + 1) % 3 == 0 ? -2 : 1);
    triEdge[2] = triEdge[1] + ((triEdge[1] + 1) % 3 == 0 ? -2 : 1);
    return triEdge;
  }

  __host__ void UnmarkEdge(int edge) {
    if (!shortEdge) halfedge[edge].face = edge / 3;
  }

  __host__ bool CCW2Normal(const glm::vec3& a, const glm::vec3& b,
                           const glm::vec3& normal) const {
    return glm::dot(glm::cross(a, b), normal) >= 0;
  }

  // Traverses CW around startEdge.endVert from startEdge to endEdge
  // (edgeEdge.endVert must == startEdge.endVert), updating each edge to point
  // to vert instead.
  __host__ void UpdateVert(int vert, int startEdge, int endEdge) {
    while (startEdge != endEdge) {
      halfedge[startEdge].endVert = vert;
      startEdge = NextHalfedge(startEdge);
      halfedge[startEdge].startVert = vert;
      startEdge = halfedge[startEdge].pairedHalfedge;
    }
  }

  // In the event that the edge collapse would create a non-manifold edge,
  // instead we duplicate the two verts and attach the manifolds the other way
  // across this edge.
  __host__ void FormLoop(int current, int end) {
    int startVert = vertPos.size();
    vertPos.push_back(vertPos[halfedge[current].startVert]);
    int endVert = vertPos.size();
    vertPos.push_back(vertPos[halfedge[current].endVert]);

    int oldMatch = halfedge[current].pairedHalfedge;
    int newMatch = halfedge[end].pairedHalfedge;

    UpdateVert(startVert, oldMatch, newMatch);
    UpdateVert(endVert, end, current);

    halfedge[current].pairedHalfedge = newMatch;
    halfedge[newMatch].pairedHalfedge = current;
    halfedge[end].pairedHalfedge = oldMatch;
    halfedge[oldMatch].pairedHalfedge = end;
  }

  __host__ void CollapseTri(const glm::ivec3& triEdge) {
    int pair1 = halfedge[triEdge[1]].pairedHalfedge;
    int pair2 = halfedge[triEdge[2]].pairedHalfedge;
    halfedge[pair1].pairedHalfedge = pair2;
    halfedge[pair2].pairedHalfedge = pair1;
    for (int i : {0, 1, 2}) {
      halfedge[triEdge[i]] = {-1, -1, -1, -1};
    }
  }

  __host__ void operator()(int edge) {
    const Halfedge toRemove = halfedge[edge];
    if (toRemove.face >= 0 || toRemove.pairedHalfedge < 0) return;

    const glm::ivec3 tri0edge = TriOf(edge);
    const glm::ivec3 tri1edge = TriOf(toRemove.pairedHalfedge);

    if (halfedge[tri0edge[1]].endVert == halfedge[tri1edge[1]].endVert) {
      // Remove disconnected triangles
      for (int i : {0, 1, 2}) {
        vertPos[halfedge[tri0edge[i]].startVert] = glm::vec3(0.0f / 0.0f);
        halfedge[tri0edge[i]] = {-1, -1, -1, -1};
        halfedge[tri1edge[i]] = {-1, -1, -1, -1};
      }
      return;
    }

    std::vector<int> edges;
    int current = halfedge[tri0edge[1]].pairedHalfedge;
    while (current != tri1edge[2]) {
      UnmarkEdge(current);
      current = NextHalfedge(current);
      edges.push_back(current);
      UnmarkEdge(current);
      current = halfedge[current].pairedHalfedge;
    }

    const int endVert = toRemove.endVert;
    int start = halfedge[tri1edge[1]].pairedHalfedge;
    if (!shortEdge) {
      current = start;
      glm::vec3 lastEdge =
          vertPos[halfedge[tri1edge[1]].endVert] - vertPos[endVert];
      while (current != tri0edge[2]) {
        current = NextHalfedge(current);
        glm::vec3 thisEdge =
            vertPos[halfedge[current].endVert] - vertPos[endVert];
        if (!CCW2Normal(thisEdge, lastEdge, triNormal[current / 3])) {
          UnmarkEdge(edge);
          return;
        }
        lastEdge = thisEdge;
        current = halfedge[current].pairedHalfedge;
      }
    }

    // Remove toRemove.startVert and replace with endVert.
    vertPos[toRemove.startVert] = glm::vec3(0.0f / 0.0f);
    CollapseTri(tri1edge);

    current = start;
    while (current != tri0edge[2]) {
      UnmarkEdge(current);
      current = NextHalfedge(current);
      UnmarkEdge(current);
      const int vert = halfedge[current].endVert;
      const int next = halfedge[current].pairedHalfedge;
      for (int i = 0; i < edges.size(); ++i) {
        if (vert == halfedge[edges[i]].endVert) {
          FormLoop(edges[i], current);
          start = next;
          edges.resize(i);
          break;
        }
      }
      current = next;
    }
>>>>>>> f671a5fe

    glm::mat3x2 projection = GetAxisAlignedProjection(triNormal[tri]);
    glm::vec2 v[3];
    for (int i : {0, 1, 2})
      v[i] = projection * vertPos[halfedge[edge + i].startVert];
    return CCW(v[0], v[1], v[2], precision) == 0;
  }
};

struct EdgeBox {
  const glm::vec3* vertPos;

  __host__ __device__ void operator()(
      thrust::tuple<Box&, const TmpEdge&> inout) {
    const TmpEdge& edge = thrust::get<1>(inout);
    thrust::get<0>(inout) = Box(vertPos[edge.first], vertPos[edge.second]);
  }
};

struct CheckManifold {
  const Halfedge* halfedges;

  __host__ __device__ bool operator()(int edge) {
    const Halfedge halfedge = halfedges[edge];
    if (halfedge.startVert == -1 && halfedge.endVert == -1 &&
        halfedge.pairedHalfedge == -1)
      return true;

    const Halfedge paired = halfedges[halfedge.pairedHalfedge];
    bool good = true;
    good &= paired.pairedHalfedge == edge;
    good &= halfedge.startVert != halfedge.endVert;
    good &= halfedge.startVert == paired.endVert;
    good &= halfedge.endVert == paired.startVert;
    return good;
  }
};

struct NoDuplicates {
  const Halfedge* halfedges;

  __host__ __device__ bool operator()(int edge) {
    const Halfedge halfedge = halfedges[edge];
    if (halfedge.startVert == -1 && halfedge.endVert == -1 &&
        halfedge.pairedHalfedge == -1)
      return true;
    return halfedge.startVert != halfedges[edge + 1].startVert ||
           halfedge.endVert != halfedges[edge + 1].endVert;
  }
};

struct CheckCCW {
  const Halfedge* halfedges;
  const glm::vec3* vertPos;
  const glm::vec3* triNormal;
  const float precision;

  __host__ __device__ bool operator()(int face) {
    if (halfedges[3 * face].pairedHalfedge < 0) return true;

    const glm::mat3x2 projection = GetAxisAlignedProjection(triNormal[face]);
    glm::vec2 v[3];
    for (int i : {0, 1, 2})
      v[i] = projection * vertPos[halfedges[3 * face + i].startVert];
    int ccw = CCW(v[0], v[1], v[2], 2 * precision);
    if (ccw < 0) {
      glm::vec2 v1 = v[1] - v[0];
      glm::vec2 v2 = v[2] - v[0];
      float area = v1.x * v2.y - v1.y * v2.x;
<<<<<<< HEAD
      float base2 = glm::max(glm::dot(v1, v1), glm::dot(v2, v2));
      float base = glm::sqrt(base2);
      glm::vec3 V0 = vertPos[halfedges[3 * face].startVert];
      glm::vec3 V1 = vertPos[halfedges[3 * face + 1].startVert];
      glm::vec3 V2 = vertPos[halfedges[3 * face + 2].startVert];
      glm::vec3 norm = glm::cross(V1 - V0, V2 - V0);
      printf(
          "Tri %d does not match normal, height = %g, base = %g\n"
          "precision = %g, area2 = %g, base2*tol2 = %g\n"
          "normal = %g, %g, %g\n"
          "norm = %g, %g, %g\n",
          face, area / base, base, precision, area * area,
          base2 * precision * precision, triNormal[face].x, triNormal[face].y,
          triNormal[face].z, norm.x, norm.y, norm.z);
=======
      float base = glm::sqrt(glm::max(glm::dot(v1, v1), glm::dot(v2, v2)));
      printf(
          "Tri %d does not match normal, height = %g, base = %g\n"
          "normal = %g, %g, %g\n",
          face, area / base, base, triNormal[face].x, triNormal[face].y,
          triNormal[face].z);
>>>>>>> f671a5fe
    }
    return ccw >= 0;
  }
};

}  // namespace

namespace manifold {

/**
 * Create a manifold from an input triangle Mesh. Will throw if the Mesh is not
 * manifold. TODO: update halfedgeTangent during CollapseDegenerates.
 */
<<<<<<< HEAD
Manifold::Impl::Impl(const Mesh& mesh) : vertPos_(mesh.vertPos) {
=======
Manifold::Impl::Impl(const Mesh& mesh)
    : vertPos_(mesh.vertPos), halfedgeTangent_(mesh.halfedgeTangent) {
>>>>>>> f671a5fe
  CheckDevice();
  CalculateBBox();
  SetPrecision();
  CreateAndFixHalfedges(mesh.triVerts);
  CalculateNormals();
  CollapseDegenerates();
  // MatchesTriNormals();
  Finish();
}

/**
 * Create eiter a unit tetrahedron, cube or octahedron. The cube is in the first
 * octant, while the others are symmetric about the origin.
 */
Manifold::Impl::Impl(Shape shape) {
  std::vector<glm::vec3> vertPos;
  std::vector<glm::ivec3> triVerts;
  switch (shape) {
    case Shape::TETRAHEDRON:
      vertPos = {{-1.0f, -1.0f, 1.0f},
                 {-1.0f, 1.0f, -1.0f},
                 {1.0f, -1.0f, -1.0f},
                 {1.0f, 1.0f, 1.0f}};
      triVerts = {{2, 0, 1}, {0, 3, 1}, {2, 3, 0}, {3, 2, 1}};
      break;
    case Shape::CUBE:
      vertPos = {{0.0f, 0.0f, 0.0f},  //
                 {1.0f, 0.0f, 0.0f},  //
                 {1.0f, 1.0f, 0.0f},  //
                 {0.0f, 1.0f, 0.0f},  //
                 {0.0f, 0.0f, 1.0f},  //
                 {1.0f, 0.0f, 1.0f},  //
                 {1.0f, 1.0f, 1.0f},  //
                 {0.0f, 1.0f, 1.0f}};
      triVerts = {{0, 2, 1}, {0, 3, 2},  //
                  {4, 5, 6}, {4, 6, 7},  //
                  {0, 1, 5}, {0, 5, 4},  //
                  {1, 2, 6}, {1, 6, 5},  //
                  {2, 3, 7}, {2, 7, 6},  //
                  {3, 0, 4}, {3, 4, 7}};
      break;
    case Shape::OCTAHEDRON:
      vertPos = {{1.0f, 0.0f, 0.0f},   //
                 {-1.0f, 0.0f, 0.0f},  //
                 {0.0f, 1.0f, 0.0f},   //
                 {0.0f, -1.0f, 0.0f},  //
                 {0.0f, 0.0f, 1.0f},   //
                 {0.0f, 0.0f, -1.0f}};
      triVerts = {{0, 2, 4}, {1, 5, 3},  //
                  {2, 1, 4}, {3, 5, 0},  //
                  {1, 3, 4}, {0, 5, 2},  //
                  {3, 0, 4}, {2, 5, 1}};
      break;
    default:
      throw userErr("Unrecognized shape!");
  }
  vertPos_ = vertPos;
  CreateAndFixHalfedges(triVerts);
  Finish();
}

/**
 * Create the halfedge_ data structure from an input triVerts array like Mesh.
 */
void Manifold::Impl::CreateHalfedges(const VecDH<glm::ivec3>& triVerts) {
  const int numTri = triVerts.size();
  halfedge_.resize(3 * numTri);
  VecDH<TmpEdge> edge(3 * numTri);
  thrust::for_each_n(zip(countAt(0), triVerts.beginD()), numTri,
                     Tri2Halfedges({halfedge_.ptrD(), edge.ptrD()}));
  thrust::sort(edge.beginD(), edge.endD());
  thrust::for_each_n(countAt(0), halfedge_.size() / 2,
                     LinkHalfedges({halfedge_.ptrD(), edge.cptrD()}));
  if (meshRelation_.triBary.size() != numTri) {
    meshRelation_.triBary.resize(numTri);
    thrust::for_each_n(zip(meshRelation_.triBary.beginD(), countAt(0)), numTri,
                       InitializeBaryRef());
  }
}

/**
 * Create the halfedge_ data structure from an input triVerts array like Mesh.
 * Check that the input is an even-manifold, and if it is not 2-manifold,
 * perform edge swaps until it is. This is a host function.
 */
void Manifold::Impl::CreateAndFixHalfedges(const VecDH<glm::ivec3>& triVerts) {
  const int numTri = triVerts.size();
  halfedge_.resize(3 * numTri);
  VecDH<TmpEdge> edge(3 * numTri);
  thrust::for_each_n(zip(countAt(0), triVerts.begin()), numTri,
                     Tri2Halfedges({halfedge_.ptrH(), edge.ptrH()}));
  // Stable sort is required here so that halfedges from the same face are
  // paired together (the triangles were created in face order). In some
  // degenerate situations the triangulator can add the same internal edge in
  // two different faces, causing this edge to not be 2-manifold. We detect this
  // and fix it by swapping one of the identical edges, so it is important that
  // we have the edges paired according to their face.
  std::stable_sort(edge.begin(), edge.end());
  thrust::for_each_n(thrust::host, countAt(0), halfedge_.size() / 2,
                     LinkHalfedges({halfedge_.ptrH(), edge.cptrH()}));
  thrust::for_each(thrust::host, countAt(1), countAt(halfedge_.size() / 2),
                   SwapHalfedges({halfedge_.ptrH(), edge.cptrH()}));
  meshRelation_.triBary.resize(numTri);
  thrust::for_each_n(zip(meshRelation_.triBary.begin(), countAt(0)), numTri,
                     InitializeBaryRef());
}

/**
 * Collapses degenerate triangles by removing edges shorter than precision_ and
 * edges that are colinear whose collapse does not generate a geometric change.
 * Rather than actually removing them, this step merely marks them for removal,
 * by setting vertPos to NaN and halfedge to -1.
 *
 * TODO: remove colinear edge collapse, since this could easily conflict with
 * mesh property junctions; consider test Boolean.FaceUnion if the two cubes
 * were different colors - we are losing the verts that denote the boundary.
 */
void Manifold::Impl::CollapseDegenerates() {
<<<<<<< HEAD
  VecDH<int> shortEdges(halfedge_.size());
  int numShort =
      thrust::copy_if(
          countAt(0), countAt(halfedge_.size()), shortEdges.beginD(),
          ShortEdge({halfedge_.cptrD(), vertPos_.cptrD(), precision_})) -
      shortEdges.beginD();
  shortEdges.resize(numShort);

  for (const int edge : shortEdges.H()) CollapseEdge(edge);

  VecDH<int> colinearTris(NumTri());
  int numColinear =
      thrust::copy_if(countAt(0), countAt(NumTri()), colinearTris.beginD(),
                      ColinearTri({halfedge_.cptrD(), vertPos_.cptrD(),
                                   faceNormal_.cptrD(), precision_})) -
      colinearTris.beginD();
  colinearTris.resize(numColinear);

  // colinearTris.Dump();
  // std::cout << numColinear << " colinear tris" << std::endl;

  for (const int tri : colinearTris.H()) SwapTri(tri);

  // numColinear =
  //     thrust::copy_if(countAt(0), countAt(NumTri()), colinearTris.beginD(),
  //                     ColinearTri({halfedge_.cptrD(), vertPos_.cptrD(),
  //                                  faceNormal_.cptrD(), precision_})) -
  //     colinearTris.beginD();
  // colinearTris.resize(numColinear);

  // colinearTris.Dump();
  // std::cout << numColinear << " colinear tris" << std::endl;

  if (!IsManifold()) std::cout << __LINE__ << std::endl;
=======
  // Short edge collapse is commented out because it was causing a test to fail,
  // but only on the GPU. Colinear removal is broader, so it should still
  // accomplish the same thing, but with some additional computation. I'm
  // leaving this here because I'd like to understand why it gets the wrong
  // result and why it's not any faster.

  // thrust::for_each(halfedge_.beginD(), halfedge_.endD(),
  //                  MarkShortEdge({vertPos_.cptrD(), precision_}));
  bool collapsed = false;
  // thrust::for_each_n(thrust::host, countAt(0), halfedge_.size(),
  //                    CollapseEdge({collapsed, halfedge_.H(), vertPos_.H(),
  //                                  faceNormal_.H(), true}));

  VecDH<bool> marked(1);
  while (1) {
    marked.H()[0] = false;
    thrust::for_each(
        halfedge_.beginD(), halfedge_.endD(),
        MarkColinearEdge({marked.ptrD(), vertPos_.cptrD(), faceNormal_.cptrD(),
                          halfedge_.cptrD(), precision_}));
    if (!marked.H()[0]) break;

    collapsed = false;
    thrust::for_each_n(thrust::host, countAt(0), halfedge_.size(),
                       CollapseEdge({collapsed, halfedge_.H(), vertPos_.H(),
                                     faceNormal_.H(), false}));
    if (!collapsed) break;
  }
>>>>>>> f671a5fe
}

/**
 * Once halfedge_ has been filled in, this function can be called to create the
 * rest of the internal data structures. This function also removes the verts
 * and halfedges flagged for removal (NaN verts and -1 halfedges).
 */
void Manifold::Impl::Finish() {
  if (halfedge_.size() == 0) return;

  CalculateBBox();
  SetPrecision(precision_);
  if (!bBox_.isFinite()) {
    vertPos_.resize(0);
    halfedge_.resize(0);
    faceNormal_.resize(0);
    return;
  }

  SortVerts();
  VecDH<Box> faceBox;
  VecDH<uint32_t> faceMorton;
  GetFaceBoxMorton(faceBox, faceMorton);
  SortFaces(faceBox, faceMorton);
  if (halfedge_.size() == 0) return;

  ALWAYS_ASSERT(halfedge_.size() % 6 == 0, topologyErr,
                "Not an even number of faces after sorting faces!");
  Halfedge extrema = {0, 0, 0, 0};
  extrema =
      thrust::reduce(halfedge_.beginD(), halfedge_.endD(), extrema, Extrema());

  ALWAYS_ASSERT(extrema.startVert >= 0, topologyErr,
                "Vertex index is negative!");
  ALWAYS_ASSERT(extrema.endVert < NumVert(), topologyErr,
                "Vertex index exceeds number of verts!");
  ALWAYS_ASSERT(extrema.face >= 0, topologyErr, "Face index is negative!");
  ALWAYS_ASSERT(extrema.face < NumTri(), topologyErr,
                "Face index exceeds number of faces!");
  ALWAYS_ASSERT(extrema.pairedHalfedge >= 0, topologyErr,
                "Halfedge index is negative!");
  ALWAYS_ASSERT(extrema.pairedHalfedge < 2 * NumEdge(), topologyErr,
                "Halfedge index exceeds number of halfedges!");

  CalculateNormals();
  collider_ = Collider(faceBox, faceMorton);
}

/**
 * Does a full recalculation of the face bounding boxes, including updating the
 * collider, but does not resort the faces.
 */
void Manifold::Impl::Update() {
  CalculateBBox();
  VecDH<Box> faceBox;
  VecDH<uint32_t> faceMorton;
  GetFaceBoxMorton(faceBox, faceMorton);
  collider_.UpdateBoxes(faceBox);
}

void Manifold::Impl::ApplyTransform() const {
  // This const_cast is here because these operations cancel out, leaving the
  // state conceptually unchanged. This enables lazy transformation evaluation.
  const_cast<Impl*>(this)->ApplyTransform();
}

/**
 * Bake the manifold's transform into its vertices. This function allows lazy
 * evaluation, which is important because often several transforms are applied
 * between operations.
 */
void Manifold::Impl::ApplyTransform() {
  if (transform_ == glm::mat4x3(1.0f)) return;
  thrust::for_each(vertPos_.beginD(), vertPos_.endD(),
                   Transform4x3({transform_}));

  glm::mat3 normalTransform =
      glm::inverse(glm::transpose(glm::mat3(transform_)));
  thrust::for_each(faceNormal_.beginD(), faceNormal_.endD(),
                   TransformNormals({normalTransform}));
  thrust::for_each(vertNormal_.beginD(), vertNormal_.endD(),
                   TransformNormals({normalTransform}));
  // This optimization does a cheap collider update if the transform is
  // axis-aligned.
  if (!collider_.Transform(transform_)) Update();

<<<<<<< HEAD
  precision_ *= glm::max(
      glm::length(transform_[0]),
      glm::max(glm::length(transform_[1]), glm::length(transform_[2])));
  transform_ = glm::mat4x3(1.0f);
  CalculateBBox();
=======
  const float oldScale = bBox_.Scale();
  transform_ = glm::mat4x3(1.0f);
  CalculateBBox();

  const float newScale = bBox_.Scale();
  precision_ *= glm::max(1.0f, newScale / oldScale) *
                glm::max(glm::length(transform_[0]),
                         glm::max(glm::length(transform_[1]),
                                  glm::length(transform_[2])));

>>>>>>> f671a5fe
  // Maximum of inherited precision loss and translational precision loss.
  SetPrecision(precision_);
}

/**
 * Triangulates the faces. In this case, the halfedge_ vector is not yet a set
 * of triangles as required by this data structure, but is instead a set of
 * general faces with the input faceEdge vector having length of the number of
 * faces + 1. The values are indicies into the halfedge_ vector for the first
 * edge of each face, with the final value being the length of the halfedge_
 * vector itself. Upon return, halfedge_ has been lengthened and properly
 * represents the mesh as a set of triangles as usual. In this process the
 * faceNormal_ values are retained, repeated as necessary.
 */
void Manifold::Impl::Face2Tri(const VecDH<int>& faceEdge) {
  VecDH<glm::ivec3> triVertsOut;
  VecDH<glm::vec3> triNormalOut;

  VecH<glm::ivec3>& triVerts = triVertsOut.H();
  VecH<glm::vec3>& triNormal = triNormalOut.H();
  const VecH<glm::vec3>& vertPos = vertPos_.H();
  const VecH<int>& face = faceEdge.H();
  const VecH<Halfedge>& halfedge = halfedge_.H();
  const VecH<glm::vec3>& faceNormal = faceNormal_.H();

  for (int i = 0; i < face.size() - 1; ++i) {
    const int edge = face[i];
    const int lastEdge = face[i + 1];
    const int numEdge = lastEdge - edge;
    ALWAYS_ASSERT(numEdge >= 3, topologyErr, "face has less than three edges.");
    const glm::vec3 normal = faceNormal[i];

    if (numEdge == 3) {  // Single triangle
      glm::ivec3 tri(halfedge[edge].startVert, halfedge[edge + 1].startVert,
                     halfedge[edge + 2].startVert);
      glm::ivec3 ends(halfedge[edge].endVert, halfedge[edge + 1].endVert,
                      halfedge[edge + 2].endVert);
      if (ends[0] == tri[2]) {
        std::swap(tri[1], tri[2]);
        std::swap(ends[1], ends[2]);
      }
      ALWAYS_ASSERT(ends[0] == tri[1] && ends[1] == tri[2] && ends[2] == tri[0],
                    topologyErr, "These 3 edges do not form a triangle!");

      triVerts.push_back(tri);
      triNormal.push_back(normal);
    } else if (numEdge == 4) {  // Pair of triangles
      const glm::mat3x2 projection = GetAxisAlignedProjection(normal);
      auto triCCW = [&projection, &vertPos, this](const glm::ivec3 tri) {
        return CCW(projection * vertPos[tri[0]], projection * vertPos[tri[1]],
                   projection * vertPos[tri[2]], precision_) >= 0;
      };

      glm::ivec3 tri0(halfedge[edge].startVert, halfedge[edge].endVert, -1);
      glm::ivec3 tri1(-1, -1, tri0[0]);
      for (const int i : {1, 2, 3}) {
        if (halfedge[edge + i].startVert == tri0[1]) {
          tri0[2] = halfedge[edge + i].endVert;
          tri1[0] = tri0[2];
        }
        if (halfedge[edge + i].endVert == tri0[0]) {
          tri1[1] = halfedge[edge + i].startVert;
        }
      }
      ALWAYS_ASSERT(glm::all(glm::greaterThanEqual(tri0, glm::ivec3(0))) &&
                        glm::all(glm::greaterThanEqual(tri1, glm::ivec3(0))),
                    topologyErr, "non-manifold quad!");
      bool firstValid = triCCW(tri0) && triCCW(tri1);
      tri0[2] = tri1[1];
      tri1[2] = tri0[1];
      bool secondValid = triCCW(tri0) && triCCW(tri1);

      if (!secondValid) {
        tri0[2] = tri1[0];
        tri1[2] = tri0[0];
      } else if (firstValid) {
        glm::vec3 firstCross = vertPos[tri0[0]] - vertPos[tri1[0]];
        glm::vec3 secondCross = vertPos[tri0[1]] - vertPos[tri1[1]];
        if (glm::dot(firstCross, firstCross) <
            glm::dot(secondCross, secondCross)) {
          tri0[2] = tri1[0];
          tri1[2] = tri0[0];
        }
      }

      triVerts.push_back(tri0);
      triNormal.push_back(normal);
      triVerts.push_back(tri1);
      triNormal.push_back(normal);
    } else {  // General triangulation
      const glm::mat3x2 projection = GetAxisAlignedProjection(normal);

      Polygons polys;
      try {
        polys = Face2Polygons(i, projection, face);
      } catch (const std::exception& e) {
        std::cout << e.what() << std::endl;
        for (int edge = face[i]; edge < face[i + 1]; ++edge)
          std::cout << "halfedge: " << edge << ", " << halfedge[edge]
                    << std::endl;
        throw;
      }

      std::vector<glm::ivec3> newTris = Triangulate(polys, precision_);

      for (auto tri : newTris) {
        triVerts.push_back(tri);
        triNormal.push_back(normal);
      }
    }
  }
  faceNormal_ = triNormalOut;
  CreateAndFixHalfedges(triVertsOut);
}

void Manifold::Impl::CreateTangents(
    const std::vector<Smoothness>& sharpenedEdges) {
  const int numHalfedge = halfedge_.size();
  halfedgeTangent_.resize(numHalfedge);

  thrust::for_each_n(zip(halfedgeTangent_.beginD(), halfedge_.cbeginD()),
                     numHalfedge,
                     SmoothBezier({vertPos_.cptrD(), faceNormal_.cptrD(),
                                   vertNormal_.cptrD(), halfedge_.cptrD()}));

  if (!sharpenedEdges.empty()) {
    const VecH<Halfedge>& halfedge = halfedge_.H();
    const VecH<BaryRef>& triBary = meshRelation_.triBary.H();

    std::vector<int> oldHalfedge2New(halfedge.size());
    for (int tri = 0; tri < NumTri(); ++tri) {
      int oldTri = triBary[tri].tri;
      for (int i : {0, 1, 2}) oldHalfedge2New[3 * oldTri + i] = 3 * tri + i;
    }

    using Pair = std::pair<Smoothness, Smoothness>;
    // Fill in missing pairs with default smoothness = 1.
    std::map<int, Pair> edges;
    for (Smoothness edge : sharpenedEdges) {
      if (edge.smoothness == 1) continue;
      edge.halfedge = oldHalfedge2New[edge.halfedge];
      int pair = halfedge[edge.halfedge].pairedHalfedge;
      if (edges.find(pair) == edges.end()) {
        edges[edge.halfedge] = {edge, {pair, 1}};
      } else {
        edges[pair].second = edge;
      }
    }

    std::map<int, std::vector<Pair>> vertTangents;
    for (const auto value : edges) {
      const Pair edge = value.second;
      vertTangents[halfedge[edge.first.halfedge].startVert].push_back(edge);
      vertTangents[halfedge[edge.second.halfedge].startVert].push_back(
          {edge.second, edge.first});
    }

    VecH<glm::vec4>& tangent = halfedgeTangent_.H();
    for (const auto& value : vertTangents) {
      const std::vector<Pair>& vert = value.second;
      // Sharp edges that end are smooth at their terminal vert.
      if (vert.size() == 1) continue;
      if (vert.size() == 2) {  // Make continuous edge
        const int first = vert[0].first.halfedge;
        const int second = vert[1].first.halfedge;
        const glm::vec3 newTangent = glm::normalize(glm::vec3(tangent[first]) -
                                                    glm::vec3(tangent[second]));
        tangent[first] =
            glm::vec4(glm::length(glm::vec3(tangent[first])) * newTangent,
                      tangent[first].w);
        tangent[second] =
            glm::vec4(-glm::length(glm::vec3(tangent[second])) * newTangent,
                      tangent[second].w);

        auto SmoothHalf = [&](int first, int last, float smoothness) {
          int current = NextHalfedge(halfedge[first].pairedHalfedge);
          while (current != last) {
            const float cosBeta = glm::dot(
                newTangent, glm::normalize(glm::vec3(tangent[current])));
            const float factor =
                (1 - smoothness) * cosBeta * cosBeta + smoothness;
            tangent[current] = glm::vec4(factor * glm::vec3(tangent[current]),
                                         tangent[current].w);
            current = NextHalfedge(halfedge[current].pairedHalfedge);
          }
        };

        SmoothHalf(first, second,
                   (vert[0].second.smoothness + vert[1].first.smoothness) / 2);
        SmoothHalf(second, first,
                   (vert[1].second.smoothness + vert[0].first.smoothness) / 2);

      } else {  // Sharpen vertex uniformly
        float smoothness = 0;
        for (const Pair pair : vert) {
          smoothness += pair.first.smoothness;
          smoothness += pair.second.smoothness;
        }
        smoothness /= 2 * vert.size();

        const int start = vert[0].first.halfedge;
        int current = start;
        do {
          tangent[current] = glm::vec4(smoothness * glm::vec3(tangent[current]),
                                       tangent[current].w);
          current = NextHalfedge(halfedge[current].pairedHalfedge);
        } while (current != start);
      }
    }
  }
}

/**
 * Split each edge into n pieces and sub-triangulate each triangle accordingly.
 * This function doesn't run Finish(), as that is expensive and it'll need to be
 * run after the new vertices have moved, which is a likely scenario after
 * refinement (smoothing).
 */
void Manifold::Impl::Subdivide(int n) {
  int numVert = NumVert();
  int numEdge = NumEdge();
  int numTri = NumTri();
  // Append new verts
  int vertsPerEdge = n - 1;
  int triVertStart = numVert + numEdge * vertsPerEdge;
  vertPos_.resize(triVertStart + numTri * VertsPerTri(n - 2));
  meshRelation_.barycentric.resize(numTri * VertsPerTri(n + 1));
  meshRelation_.triBary.resize(n * n * numTri);
  VecDH<TmpEdge> edges = CreateTmpEdges(halfedge_);
  VecDH<int> half2Edge(2 * numEdge);
  thrust::for_each_n(zip(countAt(0), edges.beginD()), numEdge,
                     ReindexHalfedge({half2Edge.ptrD()}));
  thrust::for_each_n(zip(countAt(0), edges.beginD()), numEdge,
                     EdgeVerts({vertPos_.ptrD(), numVert, n}));
  thrust::for_each_n(
      countAt(0), numTri,
      InteriorVerts({vertPos_.ptrD(), meshRelation_.barycentric.ptrD(),
                     meshRelation_.triBary.ptrD(), triVertStart, n,
                     halfedge_.ptrD()}));
  // Create subtriangles
  VecDH<glm::ivec3> triVerts(n * n * numTri);
  thrust::for_each_n(countAt(0), numTri,
                     SplitTris({triVerts.ptrD(), halfedge_.cptrD(),
                                half2Edge.cptrD(), numVert, triVertStart, n}));
  CreateHalfedges(triVerts);
}

void Manifold::Impl::Refine(int n) {
  Manifold::Impl old = *this;
  Subdivide(n);

  if (old.halfedgeTangent_.size() == old.halfedge_.size()) {
    VecDH<Barycentric> vertBary(NumVert());
    VecDH<int> lock(NumVert(), 0);
    thrust::for_each_n(
        zip(meshRelation_.triBary.beginD(), countAt(0)), NumTri(),
        TriBary2Vert({vertBary.ptrD(), lock.ptrD(),
                      meshRelation_.barycentric.cptrD(), halfedge_.cptrD()}));

    thrust::for_each_n(
        zip(vertPos_.beginD(), vertBary.beginD()), NumVert(),
        InterpTri({old.halfedge_.cptrD(), old.halfedgeTangent_.cptrD(),
                   old.vertPos_.cptrD()}));
  }

  halfedgeTangent_.resize(0);
  Finish();
}

/**
 * Returns true if this manifold is in fact an oriented 2-manifold and all of
 * the data structures are consistent.
 */
bool Manifold::Impl::IsManifold() const {
  if (halfedge_.size() == 0) return true;
  bool isManifold = thrust::all_of(countAt(0), countAt(halfedge_.size()),
                                   CheckManifold({halfedge_.cptrD()}));

  VecDH<Halfedge> halfedge(halfedge_);
  thrust::sort(halfedge.beginD(), halfedge.endD());
  isManifold &= thrust::all_of(countAt(0), countAt(2 * NumEdge() - 1),
                               NoDuplicates({halfedge.cptrD()}));
  return isManifold;
}

/**
 * Returns true if all triangles are CCW relative to their triNormals_.
 */
bool Manifold::Impl::MatchesTriNormals() const {
  if (halfedge_.size() == 0 || faceNormal_.size() != NumTri()) return true;
  return thrust::all_of(thrust::device, countAt(0), countAt(NumTri()),
                        CheckCCW({halfedge_.cptrD(), vertPos_.cptrD(),
                                  faceNormal_.cptrD(), precision_}));
}

Properties Manifold::Impl::GetProperties() const {
  if (IsEmpty()) return {0, 0};
  ApplyTransform();
  thrust::pair<float, float> areaVolume = thrust::transform_reduce(
      countAt(0), countAt(NumTri()),
      FaceAreaVolume({halfedge_.cptrD(), vertPos_.cptrD(), precision_}),
      thrust::make_pair(0.0f, 0.0f), SumPair());
  return {areaVolume.first, areaVolume.second};
}

Curvature Manifold::Impl::GetCurvature() const {
  Curvature result;
  if (IsEmpty()) return result;
  ApplyTransform();
  VecDH<float> vertMeanCurvature(NumVert(), 0);
  VecDH<float> vertGaussianCurvature(NumVert(), glm::two_pi<float>());
  VecDH<float> vertArea(NumVert(), 0);
  VecDH<float> degree(NumVert(), 0);
  thrust::for_each(
      countAt(0), countAt(NumTri()),
      CurvatureAngles({vertMeanCurvature.ptrD(), vertGaussianCurvature.ptrD(),
                       vertArea.ptrD(), degree.ptrD(), halfedge_.cptrD(),
                       vertPos_.cptrD(), faceNormal_.cptrD()}));
  thrust::for_each_n(
      zip(vertMeanCurvature.beginD(), vertGaussianCurvature.beginD(),
          vertArea.beginD(), degree.beginD()),
      NumVert(), NormalizeCurvature());
  result.minMeanCurvature =
      thrust::reduce(vertMeanCurvature.beginD(), vertMeanCurvature.endD(),
                     1.0f / 0.0f, thrust::minimum<float>());
  result.maxMeanCurvature =
      thrust::reduce(vertMeanCurvature.beginD(), vertMeanCurvature.endD(),
                     -1.0f / 0.0f, thrust::maximum<float>());
  result.minGaussianCurvature = thrust::reduce(
      vertGaussianCurvature.beginD(), vertGaussianCurvature.endD(), 1.0f / 0.0f,
      thrust::minimum<float>());
  result.maxGaussianCurvature = thrust::reduce(
      vertGaussianCurvature.beginD(), vertGaussianCurvature.endD(),
      -1.0f / 0.0f, thrust::maximum<float>());
  result.vertMeanCurvature.insert(result.vertMeanCurvature.end(),
                                  vertMeanCurvature.begin(),
                                  vertMeanCurvature.end());
  result.vertGaussianCurvature.insert(result.vertGaussianCurvature.end(),
                                      vertGaussianCurvature.begin(),
                                      vertGaussianCurvature.end());
  return result;
}

/**
 * Calculates the bounding box of the entire manifold, which is stored
 * internally to short-cut Boolean operations and to serve as the precision
 * range for Morton code calculation.
 */
void Manifold::Impl::CalculateBBox() {
  bBox_.min = thrust::reduce(vertPos_.beginD(), vertPos_.endD(),
                             glm::vec3(1 / 0.0f), PosMin());
  bBox_.max = thrust::reduce(vertPos_.beginD(), vertPos_.endD(),
                             glm::vec3(-1 / 0.0f), PosMax());
}

/**
 * Sets the precision based on the bounding box, and limits its minimum value by
 * the optional input.
 */
void Manifold::Impl::SetPrecision(float minPrecision) {
<<<<<<< HEAD
  glm::vec3 absMax =
      kTolerance * glm::max(glm::abs(bBox_.min), glm::abs(bBox_.max));
  precision_ =
      glm::max(minPrecision, glm::max(absMax.x, glm::max(absMax.y, absMax.z)));
=======
  precision_ = glm::max(minPrecision, kTolerance * bBox_.Scale());
>>>>>>> f671a5fe
  if (!glm::isfinite(precision_)) precision_ = -1;
}

/**
 * Sorts the vertices according to their Morton code.
 */
void Manifold::Impl::SortVerts() {
  VecDH<uint32_t> vertMorton(NumVert());
  thrust::for_each_n(zip(vertMorton.beginD(), vertPos_.cbeginD()), NumVert(),
                     Morton({bBox_}));

  VecDH<int> vertNew2Old(NumVert());
  thrust::sequence(vertNew2Old.beginD(), vertNew2Old.endD());
  thrust::sort_by_key(vertMorton.beginD(), vertMorton.endD(),
                      zip(vertPos_.beginD(), vertNew2Old.beginD()));

  ReindexVerts(vertNew2Old, NumVert());

  // Verts were flagged for removal with NaNs and assigned kNoCode to sort them
  // to the end, which allows them to be removed.
  const int newNumVert =
      thrust::find(vertMorton.beginD(), vertMorton.endD(), kNoCode) -
      vertMorton.beginD();
  vertPos_.resize(newNumVert);
}

/**
 * Updates the halfedges to point to new vert indices based on a mapping,
 * vertNew2Old. This may be a subset, so the total number of original verts is
 * also given.
 */
void Manifold::Impl::ReindexVerts(const VecDH<int>& vertNew2Old,
                                  int oldNumVert) {
  VecDH<int> vertOld2New(oldNumVert);
  thrust::scatter(countAt(0), countAt(NumVert()), vertNew2Old.beginD(),
                  vertOld2New.beginD());
  thrust::for_each(halfedge_.beginD(), halfedge_.endD(),
                   Reindex({vertOld2New.cptrD()}));
}

/**
 * Fills the faceBox and faceMorton input with the bounding boxes and Morton
 * codes of the faces, respectively. The Morton code is based on the center of
 * the bounding box.
 */
void Manifold::Impl::GetFaceBoxMorton(VecDH<Box>& faceBox,
                                      VecDH<uint32_t>& faceMorton) const {
  faceBox.resize(NumTri());
  faceMorton.resize(NumTri());
  thrust::for_each_n(
      zip(faceMorton.beginD(), faceBox.beginD(), countAt(0)), NumTri(),
      FaceMortonBox({halfedge_.cptrD(), vertPos_.cptrD(), bBox_}));
}

/**
 * Sorts the faces of this manifold according to their input Morton code. The
 * bounding box and Morton code arrays are also sorted accordingly.
 */
void Manifold::Impl::SortFaces(VecDH<Box>& faceBox,
                               VecDH<uint32_t>& faceMorton) {
  VecDH<int> faceNew2Old(NumTri());
  thrust::sequence(faceNew2Old.beginD(), faceNew2Old.endD());

  thrust::sort_by_key(faceMorton.beginD(), faceMorton.endD(),
                      zip(faceBox.beginD(), faceNew2Old.beginD()));

  // Tris were flagged for removal with pairedHalfedge = -1 and assigned kNoCode
  // to sort them to the end, which allows them to be removed.
  const int newNumTri =
      thrust::find(faceMorton.beginD(), faceMorton.endD(), kNoCode) -
      faceMorton.beginD();
  faceBox.resize(newNumTri);
  faceMorton.resize(newNumTri);
  faceNew2Old.resize(newNumTri);

  GatherFaces(faceNew2Old);
}

/**
 * Creates the halfedge_ vector for this manifold by copying a set of faces from
 * another manifold, given by oldHalfedge. Input faceNew2Old defines the old
 * faces to gather into this.
 */
void Manifold::Impl::GatherFaces(const VecDH<int>& faceNew2Old) {
  const int numTri = faceNew2Old.size();
  Permute(meshRelation_.triBary, faceNew2Old);

  if (faceNormal_.size() == NumTri()) Permute(faceNormal_, faceNew2Old);

  VecDH<Halfedge> oldHalfedge(halfedge_);
  VecDH<glm::vec4> oldHalfedgeTangent(halfedgeTangent_);
  VecDH<int> faceOld2New(oldHalfedge.size() / 3);
  thrust::scatter(countAt(0), countAt(numTri), faceNew2Old.beginD(),
                  faceOld2New.beginD());

  halfedge_.resize(3 * numTri);
  if (oldHalfedgeTangent.size() != 0) halfedgeTangent_.resize(3 * numTri);
  thrust::for_each_n(
      countAt(0), numTri,
      ReindexFace({halfedge_.ptrD(), halfedgeTangent_.ptrD(),
                   oldHalfedge.cptrD(), oldHalfedgeTangent.cptrD(),
                   faceNew2Old.cptrD(), faceOld2New.cptrD()}));
}

void Manifold::Impl::GatherFaces(const Impl& old,
                                 const VecDH<int>& faceNew2Old) {
  const int numTri = faceNew2Old.size();
  meshRelation_.triBary.resize(numTri);
  thrust::gather(faceNew2Old.beginD(), faceNew2Old.endD(),
                 old.meshRelation_.triBary.beginD(),
                 meshRelation_.triBary.beginD());

  if (old.faceNormal_.size() == old.NumTri()) {
    faceNormal_.resize(numTri);
    thrust::gather(faceNew2Old.beginD(), faceNew2Old.endD(),
                   old.faceNormal_.beginD(), faceNormal_.beginD());
  }

  VecDH<int> faceOld2New(old.NumTri());
  thrust::scatter(countAt(0), countAt(numTri), faceNew2Old.beginD(),
                  faceOld2New.beginD());

  halfedge_.resize(3 * numTri);
  if (old.halfedgeTangent_.size() != 0) halfedgeTangent_.resize(3 * numTri);
  thrust::for_each_n(
      countAt(0), numTri,
      ReindexFace({halfedge_.ptrD(), halfedgeTangent_.ptrD(),
                   old.halfedge_.cptrD(), old.halfedgeTangent_.cptrD(),
                   faceNew2Old.cptrD(), faceOld2New.cptrD()}));
}

/**
 * If face normals are already present, this function uses them to compute
 * vertex normals (angle-weighted pseudo-normals); otherwise it also computes
 * the face normals. Face normals are only calculated when needed because nearly
 * degenerate faces will accrue rounding error, while the Boolean can retain
 * their original normal, which is more accurate and can help with merging
 * coplanar faces.
 *
 * If the face normals have been invalidated by an operation like Warp(), ensure
 * you do faceNormal_.resize(0) before calling this function to force
 * recalculation.
 */
void Manifold::Impl::CalculateNormals() {
  vertNormal_.resize(NumVert());
  thrust::fill(vertNormal_.beginD(), vertNormal_.endD(), glm::vec3(0));
  bool calculateTriNormal = false;
  if (faceNormal_.size() != NumTri()) {
    faceNormal_.resize(NumTri());
    calculateTriNormal = true;
  }
  thrust::for_each_n(
      zip(faceNormal_.beginD(), countAt(0)), NumTri(),
      AssignNormals({vertNormal_.ptrD(), vertPos_.cptrD(), halfedge_.cptrD(),
                     precision_, calculateTriNormal}));
<<<<<<< HEAD
  thrust::for_each(vertNormal_.begin(), vertNormal_.end(), Normalize());
=======
  thrust::for_each(vertNormal_.beginD(), vertNormal_.endD(), Normalize());
>>>>>>> f671a5fe
}

/**
 * Returns a sparse array of the bounding box overlaps between the edges of the
 * input manifold, Q and the faces of this manifold. Returned indices only
 * point to forward halfedges.
 */
SparseIndices Manifold::Impl::EdgeCollisions(const Impl& Q) const {
  VecDH<TmpEdge> edges = CreateTmpEdges(Q.halfedge_);
  const int numEdge = edges.size();
  VecDH<Box> QedgeBB(numEdge);
  thrust::for_each_n(zip(QedgeBB.beginD(), edges.cbeginD()), numEdge,
                     EdgeBox({Q.vertPos_.cptrD()}));

  SparseIndices q1p2 = collider_.Collisions(QedgeBB);

  thrust::for_each(q1p2.beginD(0), q1p2.endD(0), ReindexEdge({edges.cptrD()}));
  return q1p2;
}

/**
 * Returns a sparse array of the input vertices that project inside the XY
 * bounding boxes of the faces of this manifold.
 */
SparseIndices Manifold::Impl::VertexCollisionsZ(
    const VecDH<glm::vec3>& vertsIn) const {
  return collider_.Collisions(vertsIn);
}

/**
 * For the input face index, return a set of 2D polygons formed by the input
 * projection of the vertices.
 */
Polygons Manifold::Impl::Face2Polygons(int face, glm::mat3x2 projection,
                                       const VecH<int>& faceEdge) const {
  const VecH<glm::vec3>& vertPos = vertPos_.H();
  const VecH<Halfedge>& halfedge = halfedge_.H();
  const int firstEdge = faceEdge[face];
  const int lastEdge = faceEdge[face + 1];

  std::map<int, int> vert_edge;
  for (int edge = firstEdge; edge < lastEdge; ++edge) {
    ALWAYS_ASSERT(
        vert_edge.emplace(std::make_pair(halfedge[edge].startVert, edge))
            .second,
        topologyErr, "face has duplicate vertices.");
  }

  Polygons polys;
  int startEdge = 0;
  int thisEdge = startEdge;
  while (1) {
    if (thisEdge == startEdge) {
      if (vert_edge.empty()) break;
      startEdge = vert_edge.begin()->second;
      thisEdge = startEdge;
      polys.push_back({});
    }
    int vert = halfedge[thisEdge].startVert;
    polys.back().push_back({projection * vertPos[vert], vert});
    const auto result = vert_edge.find(halfedge[thisEdge].endVert);
    ALWAYS_ASSERT(result != vert_edge.end(), topologyErr, "nonmanifold edge");
    thisEdge = result->second;
    vert_edge.erase(result);
  }
  return polys;
}

void Manifold::Impl::PairUp(int edge0, int edge1) {
  VecH<Halfedge>& halfedge = halfedge_.H();
  halfedge[edge0].pairedHalfedge = edge1;
  halfedge[edge1].pairedHalfedge = edge0;
}

// Traverses CW around startEdge.endVert from startEdge to endEdge
// (edgeEdge.endVert must == startEdge.endVert), updating each edge to point
// to vert instead.
void Manifold::Impl::UpdateVert(int vert, int startEdge, int endEdge) {
  VecH<Halfedge>& halfedge = halfedge_.H();
  while (startEdge != endEdge) {
    halfedge[startEdge].endVert = vert;
    startEdge = nextHalfedge(startEdge);
    halfedge[startEdge].startVert = vert;
    startEdge = halfedge[startEdge].pairedHalfedge;
  }
}

// In the event that the edge collapse would create a non-manifold edge,
// instead we duplicate the two verts and attach the manifolds the other way
// across this edge.
void Manifold::Impl::FormLoop(int current, int end) {
  VecH<Halfedge>& halfedge = halfedge_.H();
  VecH<glm::vec3>& vertPos = vertPos_.H();

  int startVert = vertPos.size();
  vertPos.push_back(vertPos[halfedge[current].startVert]);
  int endVert = vertPos.size();
  vertPos.push_back(vertPos[halfedge[current].endVert]);

  int oldMatch = halfedge[current].pairedHalfedge;
  int newMatch = halfedge[end].pairedHalfedge;

  UpdateVert(startVert, oldMatch, newMatch);
  UpdateVert(endVert, end, current);

  halfedge[current].pairedHalfedge = newMatch;
  halfedge[newMatch].pairedHalfedge = current;
  halfedge[end].pairedHalfedge = oldMatch;
  halfedge[oldMatch].pairedHalfedge = end;

  RemoveIfFolded(end);
}

void Manifold::Impl::CollapseTri(const glm::ivec3& triEdge) {
  VecH<Halfedge>& halfedge = halfedge_.H();
  int pair1 = halfedge[triEdge[1]].pairedHalfedge;
  int pair2 = halfedge[triEdge[2]].pairedHalfedge;
  halfedge[pair1].pairedHalfedge = pair2;
  halfedge[pair2].pairedHalfedge = pair1;
  for (int i : {0, 1, 2}) {
    halfedge[triEdge[i]] = {-1, -1, -1, -1};
  }
}

void Manifold::Impl::RemoveIfFolded(int edge) {
  VecH<Halfedge>& halfedge = halfedge_.H();
  VecH<glm::vec3>& vertPos = vertPos_.H();
  const glm::ivec3 tri0edge = TriOf(edge);
  const glm::ivec3 tri1edge = TriOf(halfedge[edge].pairedHalfedge);
  if (halfedge[tri0edge[1]].endVert == halfedge[tri1edge[1]].endVert) {
    // std::cout << "edge " << edge << " is folded, removing" << std::endl;
    for (int i : {0, 1, 2}) {
      vertPos[halfedge[tri0edge[i]].startVert] = glm::vec3(0.0f / 0.0f);
      halfedge[tri0edge[i]] = {-1, -1, -1, -1};
      halfedge[tri1edge[i]] = {-1, -1, -1, -1};
    }
  }
}

void Manifold::Impl::CollapseEdge(int edge) {
  VecH<Halfedge>& halfedge = halfedge_.H();
  VecH<glm::vec3>& vertPos = vertPos_.H();
  VecH<glm::vec3>& triNormal = faceNormal_.H();

  const Halfedge toRemove = halfedge[edge];
  if (toRemove.pairedHalfedge < 0) return;

  const glm::ivec3 tri0edge = TriOf(edge);
  const glm::ivec3 tri1edge = TriOf(toRemove.pairedHalfedge);

  const int endVert = toRemove.endVert;

  std::vector<int> edges;
  int current = halfedge[tri0edge[1]].pairedHalfedge;
  while (current != tri1edge[2]) {
    current = nextHalfedge(current);
    edges.push_back(current);
    current = halfedge[current].pairedHalfedge;
  }

  int start = halfedge[tri1edge[1]].pairedHalfedge;

  // Remove toRemove.startVert and replace with endVert.
  vertPos[toRemove.startVert] = glm::vec3(0.0f / 0.0f);
  CollapseTri(tri1edge);

  current = start;
  while (current != tri0edge[2]) {
    current = nextHalfedge(current);
    const int vert = halfedge[current].endVert;
    const int next = halfedge[current].pairedHalfedge;
    for (int i = 0; i < edges.size(); ++i) {
      if (vert == halfedge[edges[i]].endVert) {
        FormLoop(edges[i], current);
        start = next;
        edges.resize(i);
        break;
      }
    }
    current = next;
  }

  UpdateVert(endVert, start, tri0edge[2]);
  CollapseTri(tri0edge);
  RemoveIfFolded(start);
}

void Manifold::Impl::SwapTri(const int tri) {
  VecH<Halfedge>& halfedge = halfedge_.H();
  VecH<glm::vec3>& vertPos = vertPos_.H();
  VecH<glm::vec3>& triNormal = faceNormal_.H();

  int edge = 3 * tri;
  if (halfedge[edge].pairedHalfedge < 0) return;

  const glm::ivec3 tri0edge = {edge, edge + 1, edge + 2};

  glm::mat3x2 projection = GetAxisAlignedProjection(triNormal[tri]);
  glm::vec2 v[3];
  for (int i : {0, 1, 2})
    v[i] = projection * vertPos[halfedge[tri0edge[i]].startVert];
  const glm::vec2 e[3] = {v[1] - v[0], v[2] - v[1], v[0] - v[2]};
  // Only operate on a degenerate triangle.
  if (CCW(v[0], v[1], v[2], precision_) != 0) return;

  float l[3];
  for (int i : {0, 1, 2}) l[i] = glm::dot(e[i], e[i]);
  if (l[0] > l[1] && l[0] > l[2])
    SwapEdge(tri0edge[0]);
  else
    SwapEdge(tri0edge[l[1] > l[2] ? 1 : 2]);
}

bool Manifold::Impl::SwapEdge(const int edge) {
  VecH<Halfedge>& halfedge = halfedge_.H();
  VecH<glm::vec3>& vertPos = vertPos_.H();
  VecH<glm::vec3>& triNormal = faceNormal_.H();

  // std::cout << "swapping edge " << edge << std::endl;

  if (edge < 0 || halfedge[edge].pairedHalfedge < 0) return false;

  const glm::ivec3 tri0edge = TriOf(edge);

  glm::ivec3 tri1edge;
  bool neighborDegenerate;
  while (1) {
    const int pair = halfedge[edge].pairedHalfedge;
    if (pair < 0) return true;
    tri1edge = TriOf(pair);
    const int pairedFace = tri1edge[0] / 3;
    const glm::mat3x2 projection =
        GetAxisAlignedProjection(triNormal[pairedFace]);
    glm::vec2 v[3];
    for (int i : {0, 1, 2})
      v[i] = projection * vertPos[halfedge[tri1edge[i]].startVert];
    const glm::vec2 f[3] = {v[1] - v[0], v[2] - v[1], v[0] - v[2]};
    // If the neighboring triangle is degenerate, only operate if attached to
    // its long edge.
    neighborDegenerate = CCW(v[0], v[1], v[2], precision_) == 0;
    if (neighborDegenerate) {
      float l[3];
      for (int i : {0, 1, 2}) l[i] = glm::dot(f[i], f[i]);
      if (l[0] < l[1] || l[0] < l[2]) {
        const bool tri1Removed = SwapEdge(tri1edge[l[1] > l[2] ? 1 : 2]);
        if (tri1Removed)
          continue;
        else {
          tri1edge = TriOf(halfedge[edge].pairedHalfedge);
          neighborDegenerate = false;
        }
      }
    }
    break;
  }

  // std::cout << "finish swapping edge " << edge << std::endl;

  // Swap the edge.
  const int v0 = halfedge[tri0edge[1]].endVert;
  const int v1 = halfedge[tri1edge[1]].endVert;
  halfedge[tri0edge[0]].startVert = v1;
  halfedge[tri0edge[2]].endVert = v1;
  halfedge[tri1edge[0]].startVert = v0;
  halfedge[tri1edge[2]].endVert = v0;
  PairUp(tri0edge[0], halfedge[tri1edge[2]].pairedHalfedge);
  PairUp(tri1edge[0], halfedge[tri0edge[2]].pairedHalfedge);
  PairUp(tri0edge[2], tri1edge[2]);
  triNormal[halfedge[tri0edge[0]].face] = triNormal[halfedge[tri1edge[0]].face];

  // if the new edge already exists, duplicate the verts and split the mesh.
  int current = halfedge[tri1edge[0]].pairedHalfedge;
  const int endVert = halfedge[tri1edge[1]].endVert;
  while (current != tri0edge[1]) {
    current = nextHalfedge(current);
    if (halfedge[current].endVert == endVert) {
      FormLoop(tri0edge[2], current);
      RemoveIfFolded(tri0edge[2]);
      // std::cout << "formed loop" << std::endl;
      return true;
    }
    current = halfedge[current].pairedHalfedge;
  }

  if (neighborDegenerate) {
    const glm::vec3 delta = vertPos[v0] - vertPos[v1];
    if (glm::dot(delta, delta) < precision_ * precision_) {
      CollapseEdge(tri0edge[2]);
      // std::cout << "collapsed edge " << tri0edge[2] << std::endl;
      return true;
    } else {
      SwapTri(tri0edge[0] / 3);
      SwapTri(tri1edge[0] / 3);
    }
  }
  // std::cout << "finished edge " << edge << std::endl;
  return false;
}

}  // namespace manifold<|MERGE_RESOLUTION|>--- conflicted
+++ resolved
@@ -52,8 +52,8 @@
 __host__ __device__ glm::ivec3 TriOf(int edge) {
   glm::ivec3 triEdge;
   triEdge[0] = edge;
-  triEdge[1] = nextHalfedge(triEdge[0]);
-  triEdge[2] = nextHalfedge(triEdge[1]);
+  triEdge[1] = NextHalfedge(triEdge[0]);
+  triEdge[2] = NextHalfedge(triEdge[1]);
   return triEdge;
 }
 
@@ -746,32 +746,32 @@
       edgeLength[i] = glm::length(edge[i]);
       perimeter += edgeLength[i];
     }
-<<<<<<< HEAD
-    glm::vec3 crossP = glm::cross(edge[0], edge[1]);
-
-    const bool isDegenerate = glm::length(crossP) <= perimeter * precision;
-
-    if (calculateTriNormal ||
-        (triNormal.x == 0 && triNormal.y == 0 && triNormal.z == 0)) {
-      // if (!calculateTriNormal && triNormal.x == 0 && triNormal.y == 0 &&
-      //     triNormal.z == 0)
-      //   printf("Tri %d gets a new normal\n", face);
-      triNormal = isDegenerate ? glm::vec3(0)
-                               : glm::normalize(glm::cross(edge[0], edge[1]));
-=======
+
+    // glm::vec3 crossP = glm::cross(edge[0], edge[1]);
+    // const bool isDegenerate = glm::length(crossP) <= perimeter * precision;
+
+    // if (calculateTriNormal ||
+    //     (triNormal.x == 0 && triNormal.y == 0 && triNormal.z == 0)) {
+    //   triNormal = isDegenerate ? glm::vec3(0)
+    //                            : glm::normalize(glm::cross(edge[0],
+    //                            edge[1]));
+    // }
 
     if (calculateTriNormal) {
       triNormal = glm::normalize(glm::cross(edge[0], edge[1]));
       if (isnan(triNormal.x)) triNormal = glm::vec3(0, 0, 1);
->>>>>>> f671a5fe
     }
 
     // corner angles
     glm::vec3 phi;
+    // if (isDegenerate) {
+    //   phi = glm::vec3(kTolerance);
+    // } else {
     for (int i : {0, 1, 2}) edge[i] /= edgeLength[i];
     phi[0] = glm::acos(-glm::dot(edge[2], edge[0]));
     phi[1] = glm::acos(-glm::dot(edge[0], edge[1]));
     phi[2] = glm::pi<float>() - phi[0] - phi[1];
+    // }
 
     // assign weighted sum
     for (int i : {0, 1, 2}) {
@@ -850,7 +850,6 @@
   }
 };
 
-<<<<<<< HEAD
 struct ShortEdge {
   const Halfedge* halfedge;
   const glm::vec3* vertPos;
@@ -861,7 +860,9 @@
     const glm::vec3 delta =
         vertPos[halfedge[edge].endVert] - vertPos[halfedge[edge].startVert];
     return glm::dot(delta, delta) < precision * precision;
-=======
+  }
+};
+
 struct InitializeBaryRef {
   __host__ __device__ void operator()(thrust::tuple<BaryRef&, int> inOut) {
     BaryRef& baryRef = thrust::get<0>(inOut);
@@ -872,20 +873,8 @@
   }
 };
 
-struct MarkShortEdge {
-  const glm::vec3* vertPos;
-  const float precision;
-
-  __host__ __device__ void operator()(Halfedge& edge) {
-    const glm::vec3 delta = vertPos[edge.endVert] - vertPos[edge.startVert];
-    if (glm::dot(delta, delta) < precision * precision) edge.face = -1;
->>>>>>> f671a5fe
-  }
-};
-
 struct ColinearTri {
   const Halfedge* halfedge;
-<<<<<<< HEAD
   const glm::vec3* vertPos;
   const glm::vec3* triNormal;
   const float precision;
@@ -893,165 +882,6 @@
   __host__ __device__ bool operator()(int tri) {
     const int edge = 3 * tri;
     if (halfedge[edge].pairedHalfedge < 0) return false;
-=======
-  const float precision;
-
-  __host__ __device__ void operator()(Halfedge& edge) {
-    if (edge.pairedHalfedge < 0) return;
-    const glm::vec3 delta = vertPos[edge.endVert] - vertPos[edge.startVert];
-
-    // If all triangles touching startVert are coplanar with the edge, then
-    // startVert can be moved to endVert and merged without altering the
-    // geometry.
-    int start = edge.pairedHalfedge;
-    int current = NextHalfedge(start);
-    current = halfedge[current].pairedHalfedge;
-    while (current != start) {
-      current = NextHalfedge(current);
-      if (glm::abs(glm::dot(delta, faceNormal[current / 3])) > precision)
-        return;
-      current = halfedge[current].pairedHalfedge;
-    }
-    edge.face = -1;
-    *marked = true;
-  }
-};
-
-struct CollapseEdge {
-  bool& collapsed;
-  VecH<Halfedge>& halfedge;
-  VecH<glm::vec3>& vertPos;
-  const VecH<glm::vec3>& triNormal;
-  const bool shortEdge;
-
-  __host__ glm::ivec3 TriOf(int edge) const {
-    glm::ivec3 triEdge;
-    triEdge[0] = edge;
-    triEdge[1] = edge + ((edge + 1) % 3 == 0 ? -2 : 1);
-    triEdge[2] = triEdge[1] + ((triEdge[1] + 1) % 3 == 0 ? -2 : 1);
-    return triEdge;
-  }
-
-  __host__ void UnmarkEdge(int edge) {
-    if (!shortEdge) halfedge[edge].face = edge / 3;
-  }
-
-  __host__ bool CCW2Normal(const glm::vec3& a, const glm::vec3& b,
-                           const glm::vec3& normal) const {
-    return glm::dot(glm::cross(a, b), normal) >= 0;
-  }
-
-  // Traverses CW around startEdge.endVert from startEdge to endEdge
-  // (edgeEdge.endVert must == startEdge.endVert), updating each edge to point
-  // to vert instead.
-  __host__ void UpdateVert(int vert, int startEdge, int endEdge) {
-    while (startEdge != endEdge) {
-      halfedge[startEdge].endVert = vert;
-      startEdge = NextHalfedge(startEdge);
-      halfedge[startEdge].startVert = vert;
-      startEdge = halfedge[startEdge].pairedHalfedge;
-    }
-  }
-
-  // In the event that the edge collapse would create a non-manifold edge,
-  // instead we duplicate the two verts and attach the manifolds the other way
-  // across this edge.
-  __host__ void FormLoop(int current, int end) {
-    int startVert = vertPos.size();
-    vertPos.push_back(vertPos[halfedge[current].startVert]);
-    int endVert = vertPos.size();
-    vertPos.push_back(vertPos[halfedge[current].endVert]);
-
-    int oldMatch = halfedge[current].pairedHalfedge;
-    int newMatch = halfedge[end].pairedHalfedge;
-
-    UpdateVert(startVert, oldMatch, newMatch);
-    UpdateVert(endVert, end, current);
-
-    halfedge[current].pairedHalfedge = newMatch;
-    halfedge[newMatch].pairedHalfedge = current;
-    halfedge[end].pairedHalfedge = oldMatch;
-    halfedge[oldMatch].pairedHalfedge = end;
-  }
-
-  __host__ void CollapseTri(const glm::ivec3& triEdge) {
-    int pair1 = halfedge[triEdge[1]].pairedHalfedge;
-    int pair2 = halfedge[triEdge[2]].pairedHalfedge;
-    halfedge[pair1].pairedHalfedge = pair2;
-    halfedge[pair2].pairedHalfedge = pair1;
-    for (int i : {0, 1, 2}) {
-      halfedge[triEdge[i]] = {-1, -1, -1, -1};
-    }
-  }
-
-  __host__ void operator()(int edge) {
-    const Halfedge toRemove = halfedge[edge];
-    if (toRemove.face >= 0 || toRemove.pairedHalfedge < 0) return;
-
-    const glm::ivec3 tri0edge = TriOf(edge);
-    const glm::ivec3 tri1edge = TriOf(toRemove.pairedHalfedge);
-
-    if (halfedge[tri0edge[1]].endVert == halfedge[tri1edge[1]].endVert) {
-      // Remove disconnected triangles
-      for (int i : {0, 1, 2}) {
-        vertPos[halfedge[tri0edge[i]].startVert] = glm::vec3(0.0f / 0.0f);
-        halfedge[tri0edge[i]] = {-1, -1, -1, -1};
-        halfedge[tri1edge[i]] = {-1, -1, -1, -1};
-      }
-      return;
-    }
-
-    std::vector<int> edges;
-    int current = halfedge[tri0edge[1]].pairedHalfedge;
-    while (current != tri1edge[2]) {
-      UnmarkEdge(current);
-      current = NextHalfedge(current);
-      edges.push_back(current);
-      UnmarkEdge(current);
-      current = halfedge[current].pairedHalfedge;
-    }
-
-    const int endVert = toRemove.endVert;
-    int start = halfedge[tri1edge[1]].pairedHalfedge;
-    if (!shortEdge) {
-      current = start;
-      glm::vec3 lastEdge =
-          vertPos[halfedge[tri1edge[1]].endVert] - vertPos[endVert];
-      while (current != tri0edge[2]) {
-        current = NextHalfedge(current);
-        glm::vec3 thisEdge =
-            vertPos[halfedge[current].endVert] - vertPos[endVert];
-        if (!CCW2Normal(thisEdge, lastEdge, triNormal[current / 3])) {
-          UnmarkEdge(edge);
-          return;
-        }
-        lastEdge = thisEdge;
-        current = halfedge[current].pairedHalfedge;
-      }
-    }
-
-    // Remove toRemove.startVert and replace with endVert.
-    vertPos[toRemove.startVert] = glm::vec3(0.0f / 0.0f);
-    CollapseTri(tri1edge);
-
-    current = start;
-    while (current != tri0edge[2]) {
-      UnmarkEdge(current);
-      current = NextHalfedge(current);
-      UnmarkEdge(current);
-      const int vert = halfedge[current].endVert;
-      const int next = halfedge[current].pairedHalfedge;
-      for (int i = 0; i < edges.size(); ++i) {
-        if (vert == halfedge[edges[i]].endVert) {
-          FormLoop(edges[i], current);
-          start = next;
-          edges.resize(i);
-          break;
-        }
-      }
-      current = next;
-    }
->>>>>>> f671a5fe
 
     glm::mat3x2 projection = GetAxisAlignedProjection(triNormal[tri]);
     glm::vec2 v[3];
@@ -1121,7 +951,6 @@
       glm::vec2 v1 = v[1] - v[0];
       glm::vec2 v2 = v[2] - v[0];
       float area = v1.x * v2.y - v1.y * v2.x;
-<<<<<<< HEAD
       float base2 = glm::max(glm::dot(v1, v1), glm::dot(v2, v2));
       float base = glm::sqrt(base2);
       glm::vec3 V0 = vertPos[halfedges[3 * face].startVert];
@@ -1136,14 +965,6 @@
           face, area / base, base, precision, area * area,
           base2 * precision * precision, triNormal[face].x, triNormal[face].y,
           triNormal[face].z, norm.x, norm.y, norm.z);
-=======
-      float base = glm::sqrt(glm::max(glm::dot(v1, v1), glm::dot(v2, v2)));
-      printf(
-          "Tri %d does not match normal, height = %g, base = %g\n"
-          "normal = %g, %g, %g\n",
-          face, area / base, base, triNormal[face].x, triNormal[face].y,
-          triNormal[face].z);
->>>>>>> f671a5fe
     }
     return ccw >= 0;
   }
@@ -1157,12 +978,8 @@
  * Create a manifold from an input triangle Mesh. Will throw if the Mesh is not
  * manifold. TODO: update halfedgeTangent during CollapseDegenerates.
  */
-<<<<<<< HEAD
-Manifold::Impl::Impl(const Mesh& mesh) : vertPos_(mesh.vertPos) {
-=======
 Manifold::Impl::Impl(const Mesh& mesh)
     : vertPos_(mesh.vertPos), halfedgeTangent_(mesh.halfedgeTangent) {
->>>>>>> f671a5fe
   CheckDevice();
   CalculateBBox();
   SetPrecision();
@@ -1281,7 +1098,6 @@
  * were different colors - we are losing the verts that denote the boundary.
  */
 void Manifold::Impl::CollapseDegenerates() {
-<<<<<<< HEAD
   VecDH<int> shortEdges(halfedge_.size());
   int numShort =
       thrust::copy_if(
@@ -1316,36 +1132,6 @@
   // std::cout << numColinear << " colinear tris" << std::endl;
 
   if (!IsManifold()) std::cout << __LINE__ << std::endl;
-=======
-  // Short edge collapse is commented out because it was causing a test to fail,
-  // but only on the GPU. Colinear removal is broader, so it should still
-  // accomplish the same thing, but with some additional computation. I'm
-  // leaving this here because I'd like to understand why it gets the wrong
-  // result and why it's not any faster.
-
-  // thrust::for_each(halfedge_.beginD(), halfedge_.endD(),
-  //                  MarkShortEdge({vertPos_.cptrD(), precision_}));
-  bool collapsed = false;
-  // thrust::for_each_n(thrust::host, countAt(0), halfedge_.size(),
-  //                    CollapseEdge({collapsed, halfedge_.H(), vertPos_.H(),
-  //                                  faceNormal_.H(), true}));
-
-  VecDH<bool> marked(1);
-  while (1) {
-    marked.H()[0] = false;
-    thrust::for_each(
-        halfedge_.beginD(), halfedge_.endD(),
-        MarkColinearEdge({marked.ptrD(), vertPos_.cptrD(), faceNormal_.cptrD(),
-                          halfedge_.cptrD(), precision_}));
-    if (!marked.H()[0]) break;
-
-    collapsed = false;
-    thrust::for_each_n(thrust::host, countAt(0), halfedge_.size(),
-                       CollapseEdge({collapsed, halfedge_.H(), vertPos_.H(),
-                                     faceNormal_.H(), false}));
-    if (!collapsed) break;
-  }
->>>>>>> f671a5fe
 }
 
 /**
@@ -1432,13 +1218,6 @@
   // axis-aligned.
   if (!collider_.Transform(transform_)) Update();
 
-<<<<<<< HEAD
-  precision_ *= glm::max(
-      glm::length(transform_[0]),
-      glm::max(glm::length(transform_[1]), glm::length(transform_[2])));
-  transform_ = glm::mat4x3(1.0f);
-  CalculateBBox();
-=======
   const float oldScale = bBox_.Scale();
   transform_ = glm::mat4x3(1.0f);
   CalculateBBox();
@@ -1449,7 +1228,6 @@
                          glm::max(glm::length(transform_[1]),
                                   glm::length(transform_[2])));
 
->>>>>>> f671a5fe
   // Maximum of inherited precision loss and translational precision loss.
   SetPrecision(precision_);
 }
@@ -1810,14 +1588,7 @@
  * the optional input.
  */
 void Manifold::Impl::SetPrecision(float minPrecision) {
-<<<<<<< HEAD
-  glm::vec3 absMax =
-      kTolerance * glm::max(glm::abs(bBox_.min), glm::abs(bBox_.max));
-  precision_ =
-      glm::max(minPrecision, glm::max(absMax.x, glm::max(absMax.y, absMax.z)));
-=======
   precision_ = glm::max(minPrecision, kTolerance * bBox_.Scale());
->>>>>>> f671a5fe
   if (!glm::isfinite(precision_)) precision_ = -1;
 }
 
@@ -1973,11 +1744,7 @@
       zip(faceNormal_.beginD(), countAt(0)), NumTri(),
       AssignNormals({vertNormal_.ptrD(), vertPos_.cptrD(), halfedge_.cptrD(),
                      precision_, calculateTriNormal}));
-<<<<<<< HEAD
-  thrust::for_each(vertNormal_.begin(), vertNormal_.end(), Normalize());
-=======
   thrust::for_each(vertNormal_.beginD(), vertNormal_.endD(), Normalize());
->>>>>>> f671a5fe
 }
 
 /**
@@ -2059,7 +1826,7 @@
   VecH<Halfedge>& halfedge = halfedge_.H();
   while (startEdge != endEdge) {
     halfedge[startEdge].endVert = vert;
-    startEdge = nextHalfedge(startEdge);
+    startEdge = NextHalfedge(startEdge);
     halfedge[startEdge].startVert = vert;
     startEdge = halfedge[startEdge].pairedHalfedge;
   }
@@ -2133,7 +1900,7 @@
   std::vector<int> edges;
   int current = halfedge[tri0edge[1]].pairedHalfedge;
   while (current != tri1edge[2]) {
-    current = nextHalfedge(current);
+    current = NextHalfedge(current);
     edges.push_back(current);
     current = halfedge[current].pairedHalfedge;
   }
@@ -2146,7 +1913,7 @@
 
   current = start;
   while (current != tri0edge[2]) {
-    current = nextHalfedge(current);
+    current = NextHalfedge(current);
     const int vert = halfedge[current].endVert;
     const int next = halfedge[current].pairedHalfedge;
     for (int i = 0; i < edges.size(); ++i) {
@@ -2252,7 +2019,7 @@
   int current = halfedge[tri1edge[0]].pairedHalfedge;
   const int endVert = halfedge[tri1edge[1]].endVert;
   while (current != tri0edge[1]) {
-    current = nextHalfedge(current);
+    current = NextHalfedge(current);
     if (halfedge[current].endVert == endVert) {
       FormLoop(tri0edge[2], current);
       RemoveIfFolded(tri0edge[2]);
